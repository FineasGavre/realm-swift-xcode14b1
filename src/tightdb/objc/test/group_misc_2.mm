//
//  group_misc_2.m
//  TightDB
//
// Demo code for short tutorial using Objective-C interface
//

#import <SenTestingKit/SenTestingKit.h>

#import <tightdb/objc/Tightdb.h>
#import <tightdb/objc/TDBTransaction.h>
#import <tightdb/objc/group.h>
#import <tightdb/objc/PrivateTDB.h>

TIGHTDB_TABLE_DEF_4(MyTable,
                    Name,  String,
                    Age,   Int,
                    Hired, Bool,
                    Spare, Int)

TIGHTDB_TABLE_DEF_2(MyTable2,
                    Hired, Bool,
                    Age,   Int)

TIGHTDB_TABLE_IMPL_4(MyTable,
                     Name,  String,
                     Age,   Int,
                     Hired, Bool,
                     Spare, Int)

TIGHTDB_TABLE_IMPL_2(MyTable2,
                     Hired, Bool,
                     Age,   Int)

TIGHTDB_TABLE_2(QueryTable,
                First,  Int,
                Second, String)

@interface MACTestGroupMisc2: SenTestCase
@end
@implementation MACTestGroupMisc2

- (void)testGroup_Misc2
{
    size_t row;
    TDBTransaction* group = [TDBTransaction group];
    NSLog(@"HasTable: %i", [group hasTableWithName:@"employees"] );
    // Create new table in group
    MyTable* table = [group createTableWithName:@"employees" asTableClass:[MyTable class]];
    NSLog(@"Table: %@", table);
    NSLog(@"HasTable: %i", [group hasTableWithName:@"employees"] );

    // Add some rows
    [table addName:@"John" Age:20 Hired:YES Spare:0];
    [table addName:@"Mary" Age:21 Hired:NO Spare:0];
    [table addName:@"Lars" Age:21 Hired:YES Spare:0];
    [table addName:@"Phil" Age:43 Hired:NO Spare:0];
    [table addName:@"Anni" Age:54 Hired:YES Spare:0];

    NSLog(@"MyTable Size: %lu", table.rowCount);

    //------------------------------------------------------

    row = [table.Name find:@"Philip"];    // row = (size_t)-1
    NSLog(@"Philip: %zu", row);
    STAssertEquals(row, (size_t)-1,@"Philip should not be there");
    row = [table.Name find:@"Mary"];
    NSLog(@"Mary: %zu", row);
    STAssertEquals(row, (size_t)1,@"Mary should have been there");

    MyTableView *view = [[[table where].Age columnIsEqualTo:21] findAll];
    size_t cnt = view.rowCount;            // cnt = 2
    STAssertEquals(cnt, (size_t)2,@"Should be two rows in view");

    //------------------------------------------------------

    MyTable2* table2 = [[MyTable2 alloc] init];

    // Add some rows
    [table2 addHired:YES Age:20];
    [table2 addHired:NO Age:21];
    [table2 addHired:YES Age:22];
    [table2 addHired:NO Age:43];
    [table2 addHired:YES Age:54];

    // Create query (current employees between 20 and 30 years old)
    MyTable2Query* q = [[[table2 where].Hired columnIsEqualTo:YES].Age columnIsBetween:20 and_:30];

    // Get number of matching entries
    NSLog(@"Query count: %zu", [q countRows]);
    STAssertEquals([q countRows], (size_t)2,@"Expected 2 rows in query");

     // Get the average age - currently only a low-level interface!
    double avg = [q.Age avg];
    NSLog(@"Average: %f", avg);
    STAssertEquals(avg, 21.0,@"Expected 20.5 average");

    // Execute the query and return a table (view)
    TDBView* res = [q findAll];
    for (size_t i = 0; i < [res rowCount]; i++) {
        // cursor missing. Only low-level interface!
        NSLog(@"%zu: is %lld years old",i , [res TDB_intInColumnWithIndex:1 atRowIndex:i]);
    }

    //------------------------------------------------------

    NSFileManager* fm = [NSFileManager defaultManager];

    // Write to disk
    [fm removeItemAtPath:@"employees.tightdb" error:nil];
    [group writeContextToFile:@"employees.tightdb" error:nil];

    // Load a group from disk (and print contents)
    TDBTransaction* fromDisk = [TDBTransaction groupWithFile:@"employees.tightdb" error:nil];
    MyTable* diskTable = [fromDisk getTableWithName:@"employees" asTableClass:[MyTable class]];

    [diskTable addName:@"Anni" Age:54 Hired:YES Spare:0];
//    [diskTable insertAtIndex:2 Name:@"Thomas" Age:41 Hired:NO Spare:1];
    NSLog(@"Disktable size: %zu", diskTable.rowCount);
    for (size_t i = 0; i < diskTable.rowCount; i++) {
        MyTableRow* cursor = [diskTable rowAtIndex:i];
        NSLog(@"%zu: %@", i, [cursor Name]);
        NSLog(@"%zu: %@", i, cursor.Name);
        NSLog(@"%zu: %@", i, [diskTable TDB_stringInColumnWithIndex:0 atRowIndex:i]);
    }

    // Write same group to memory buffer
    NSData* buffer = [group writeContextToBuffer];

    // Load a group from memory (and print contents)
    TDBTransaction* fromMem = [TDBTransaction groupWithBuffer:buffer error:nil];
    MyTable* memTable = [fromMem getTableWithName:@"employees" asTableClass:[MyTable class]];
    for (size_t i = 0; i < [memTable rowCount]; i++) {
        // ??? cursor
        NSLog(@"%zu: %@", i, memTable.Name);
    }
}


- (void)testQuery
{
    TDBTransaction* group = [TDBTransaction group];
    QueryTable* table = [group createTableWithName:@"Query table" asTableClass:[QueryTable class]];

    // Add some rows
    [table addFirst:2 Second:@"a"];
    [table addFirst:4 Second:@"a"];
    [table addFirst:5 Second:@"b"];
    [table addFirst:8 Second:@"The quick brown fox"];

    {
        QueryTableQuery* q = [[table where].First columnIsBetween:3 and_:7]; // Between
        STAssertEquals((size_t)2,   [q countRows], @"count != 2");
//        STAssertEquals(9,   [q.First sum]); // Sum
        STAssertEquals(4.5, [q.First avg], @"Avg!=4.5"); // Average
//        STAssertEquals(4,   [q.First min]); // Minimum
//        STAssertEquals(5,   [q.First max]); // Maximum
    }
    {
        QueryTableQuery* q = [[table where].Second columnContains:@"quick" caseSensitive:NO]; // String contains
        STAssertEquals((size_t)1, [q countRows], @"count != 1");
    }
    {
        QueryTableQuery* q = [[table where].Second columnBeginsWith:@"The" caseSensitive:NO]; // String prefix
        STAssertEquals((size_t)1, [q countRows], @"count != 1");
    }
    {
        QueryTableQuery* q = [[table where].Second columnEndsWith:@"The" caseSensitive:NO]; // String suffix
        STAssertEquals((size_t)0, [q countRows], @"count != 1");
    }
    {
        QueryTableQuery* q = [[[table where].Second columnIsNotEqualTo:@"a" caseSensitive:NO].Second columnIsNotEqualTo:@"b" caseSensitive:NO]; // And
        STAssertEquals((size_t)1, [q countRows], @"count != 1");
    }
    {
        QueryTableQuery* q = [[[[table where].Second columnIsNotEqualTo:@"a" caseSensitive:NO] Or].Second columnIsNotEqualTo:@"b" caseSensitive:NO]; // Or
        STAssertEquals((size_t)4, [q countRows], @"count != 1");
    }
    {
        QueryTableQuery* q = [[[[[[[table where].Second columnIsEqualTo:@"a" caseSensitive:NO] group].First columnIsLessThan:3] Or].First columnIsGreaterThan:5] endGroup]; // Parentheses
        STAssertEquals((size_t)1, [q countRows], @"count != 1");
    }
    {
        QueryTableQuery* q = [[[[[table where].Second columnIsEqualTo:@"a" caseSensitive:NO].First columnIsLessThan:3] Or].First columnIsGreaterThan:5]; // No parenthesis
        STAssertEquals((size_t)2, [q countRows], @"count != 2");
        TDBView* tv = [q findAll];
        STAssertEquals((size_t)2, [tv rowCount], @"count != 2");
        STAssertEquals((int64_t)8, [tv TDB_intInColumnWithIndex:0 atRowIndex:1], @"First != 8");
    }
}

/*
 * Tables can contain other tables, however this is not yet supported
 * by the high level API. The following illustrates how to do it
 * through the low level API.
 */
- (void)testSubtables
{
    TDBTransaction* group = [TDBTransaction group];
    TDBTable* table = [group createTableWithName:@"table" asTableClass:[TDBTable class]];

    // Specify the table type
    {
        TDBDescriptor* desc = table.descriptor;
        [desc addColumnWithName:@"int" andType:TDBIntType];
        {
            TDBDescriptor* subdesc = [desc addColumnTable:@"tab"];
            [subdesc addColumnWithName:@"int" andType:TDBIntType];
        }
        [desc addColumnWithName:@"mix" andType:TDBMixedType];
    }

    int COL_TABLE_INT = 0;
    int COL_TABLE_TAB = 1;
    int COL_TABLE_MIX = 2;
    int COL_SUBTABLE_INT = 0;

    // Add a row to the top level table
    [table addRow:nil];
    [table TDB_setInt:700 inColumnWithIndex:COL_TABLE_INT atRowIndex:0];

    // Add two rows to the subtable
    TDBTable* subtable = [table TDB_tableInColumnWithIndex:COL_TABLE_TAB atRowIndex:0];
    [subtable addRow:nil];

    [subtable TDB_setInt:800 inColumnWithIndex:COL_SUBTABLE_INT atRowIndex:0];
    [subtable addRow:nil];
    [subtable TDB_setInt:801 inColumnWithIndex:COL_SUBTABLE_INT atRowIndex:1];

    // Make the mixed values column contain another subtable
<<<<<<< HEAD
    [table setMixed:[[TDBTable alloc] init] inColumnWithIndex:COL_TABLE_MIX atRowIndex:0];
=======
    [table TDB_setMixed:[TDBMixed mixedWithTable:nil] inColumnWithIndex:COL_TABLE_MIX atRowIndex:0];
>>>>>>> 2d1f470d

/* Fails!!!
    // Specify its type
    OCTopLevelTable* subtable2 = [table getTopLevelTable:COL_TABLE_MIX ndx:0];
    {
        TDBDescriptor* desc = [subtable2 getDescriptor];
        [desc addColumnWithType:TDBIntType andName:@"int"];
    }
    // Add a row to it
    [subtable2 addEmptyRow];
    [subtable2 set:COL_SUBTABLE_INT ndx:0 value:900];
*/
}

@end<|MERGE_RESOLUTION|>--- conflicted
+++ resolved
@@ -228,11 +228,7 @@
     [subtable TDB_setInt:801 inColumnWithIndex:COL_SUBTABLE_INT atRowIndex:1];
 
     // Make the mixed values column contain another subtable
-<<<<<<< HEAD
-    [table setMixed:[[TDBTable alloc] init] inColumnWithIndex:COL_TABLE_MIX atRowIndex:0];
-=======
-    [table TDB_setMixed:[TDBMixed mixedWithTable:nil] inColumnWithIndex:COL_TABLE_MIX atRowIndex:0];
->>>>>>> 2d1f470d
+    [table TDB_setMixed:[[TDBTable alloc] init] inColumnWithIndex:COL_TABLE_MIX atRowIndex:0];
 
 /* Fails!!!
     // Specify its type
