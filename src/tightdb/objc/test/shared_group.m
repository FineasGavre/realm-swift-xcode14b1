--- conflicted
+++ resolved
@@ -116,13 +116,7 @@
         TDBTable *t = [group createTableWithName:@"table"];
         
         [t addColumnWithName:@"col0" type:TDBIntType];
-<<<<<<< HEAD
         [t addRow:@[@10]];
-=======
-        [t addRow:nil];
-        TDBRow *row = [t lastRow];
-        [row setInt:10 inColumnWithIndex:0 ];
->>>>>>> dc351611
          
         return YES;
         
