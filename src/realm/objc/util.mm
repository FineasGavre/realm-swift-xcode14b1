////////////////////////////////////////////////////////////////////////////
//
// TIGHTDB CONFIDENTIAL
// __________________
//
//  [2011] - [2014] TightDB Inc
//  All Rights Reserved.
//
// NOTICE:  All information contained herein is, and remains
// the property of TightDB Incorporated and its suppliers,
// if any.  The intellectual and technical concepts contained
// herein are proprietary to TightDB Incorporated
// and its suppliers and may be covered by U.S. and Foreign Patents,
// patents in process, and are protected by trade secret or copyright law.
// Dissemination of this information or reproduction of this material
// is strictly forbidden unless prior written permission is obtained
// from TightDB Incorporated.
//
////////////////////////////////////////////////////////////////////////////

#import <Foundation/Foundation.h>

#include <vector>

#include <tightdb/descriptor.hpp>
#include <tightdb/binary_data.hpp>
#include <tightdb/string_data.hpp>

#import "RLMTable_noinst.h"
#import "util_noinst.hpp"
#import "NSData+RLMGetBinaryData.h"
#import "RLMPrivate.h"

using namespace tightdb;


void to_mixed(id value, Mixed& m)
{
    if ([value isKindOfClass:[NSString class]]) {
        StringData s([(NSString *)value UTF8String], [(NSString *)value length]);
        m.set_string(s);
        return;
    }
    if ([value isKindOfClass:[NSNumber class]]) {
        if (nsnumber_is_like_bool(value)) {
            m.set_bool([(NSNumber *)value boolValue]);
            return;
        }
        if (nsnumber_is_like_integer(value)) {
            m.set_int(int64_t([(NSNumber *)value longLongValue]));
            return;
        }
        if (nsnumber_is_like_float(value)) {
            m.set_float([(NSNumber *)value floatValue]);
            return;
        }
        if (nsnumber_is_like_double(value)) {
            m.set_double([(NSNumber *)value doubleValue]);
            return;
        }
    }
    if ([value isKindOfClass:[NSData class]]) {
        m.set_binary([(NSData *) value rlmBinaryData]);
        return;
    }
    if ([value isKindOfClass:[NSDate class]]) {
        m.set_datetime(DateTime(time_t([(NSDate *)value timeIntervalSince1970])));
        return;
    }
    if ([value isKindOfClass:[RLMTable class]])
        m = Mixed(Mixed::subtable_tag());
}


NSObject* get_cell(size_t col_ndx, size_t row_ndx, Table& table)
{
    DataType type = table.get_column_type(col_ndx);
    switch (type) {
        case type_String: {
            NSString *s = [NSString stringWithUTF8String:table.get_string(col_ndx, row_ndx).data()];
            return s;
        }
        case type_Int: {
            NSNumber *n = [NSNumber numberWithLongLong:table.get_int(col_ndx, row_ndx)];
            return n;
        }
        case type_Float: {
            NSNumber *n = [NSNumber numberWithFloat:table.get_float(col_ndx, row_ndx)];
            return n;
        }
        case type_Double: {
            NSNumber *n = [NSNumber numberWithDouble:table.get_double(col_ndx, row_ndx)];
            return n;
        }
        case type_Bool: {
            NSNumber *n = [NSNumber numberWithBool:table.get_bool(col_ndx, row_ndx)];
            return n;
        }
        case type_Binary: {
            BinaryData bd = table.get_binary(col_ndx, row_ndx);
            NSData *d = [NSData dataWithBytes:bd.data() length:bd.size()];
            return d;
        }
        case type_Table: {
            RLMTable *t = [[RLMTable alloc] _initRaw];
            TableRef table_ref = table.get_subtable(col_ndx, row_ndx);
            [t setNativeTable:table_ref.get()];
            return t;
        }
        case type_DateTime: {
            NSDate *d = [NSDate dateWithTimeIntervalSince1970:table.get_datetime(col_ndx, row_ndx).get_datetime()];
            return d;
        }
        case type_Mixed: {
            Mixed m = table.get_mixed(col_ndx, row_ndx);
            switch (m.get_type()) {
                case type_String: {
                    NSString *s = [NSString stringWithUTF8String:m.get_string().data()];
                    return s;
                }
                case type_Int: {
                    NSNumber *n = [NSNumber numberWithLongLong:m.get_int()];
                    return n;
                }
                case type_Float: {
                    NSNumber *n = [NSNumber numberWithFloat:m.get_float()];
                    return n;
                }
                case type_Double: {
                    NSNumber *n = [NSNumber numberWithDouble:m.get_double()];
                    return n;
                }
                case type_Bool: {
                    NSNumber *n = [NSNumber numberWithBool:m.get_bool()];
                    return n;
                }
                case type_Binary: {
                    BinaryData bd = m.get_binary();
                    NSData *d = [NSData dataWithBytes:bd.data() length:bd.size()];
                    return d;
                }
                case type_Table: {
                    RLMTable *t = [[RLMTable alloc] _initRaw];
                    TableRef table_ref = table.get_subtable(col_ndx, row_ndx);
                    [t setNativeTable:table_ref.get()];
                    return t;
                }
                case type_DateTime: {
                    NSDate *d = [NSDate dateWithTimeIntervalSince1970:m.get_datetime().get_datetime()];
                    return d;
                }
                case type_Mixed:
                    TIGHTDB_ASSERT(false);
            }
        }
    }
    TIGHTDB_ASSERT(false);
    return nil; // make clang happy
}


BOOL verify_object_is_type(id obj, DataType type) {
    switch (type) {
        case type_String:
            if (![obj isKindOfClass:[NSString class]])
                return NO;
            break;
        case type_Bool:
            if ([obj isKindOfClass:[NSNumber class]]) {
                if (nsnumber_is_like_bool(obj))
                    break;
                return NO;
            }
            break;
        case type_DateTime:
            if ([obj isKindOfClass:[NSNumber class]]) {
                if (nsnumber_is_like_integer(obj))
                    break;
            }
            if ([obj isKindOfClass:[NSDate class]]) {
                break;
            }
            return NO;
        case type_Int:
            if ([obj isKindOfClass:[NSNumber class]]) {
                if (nsnumber_is_like_integer(obj))
                    break;
            }
            return NO;
        case type_Float:
            if ([obj isKindOfClass:[NSNumber class]]) {
                if (nsnumber_is_like_float(obj))
                    break;
            }
            return NO;
        case type_Double:
            if ([obj isKindOfClass:[NSNumber class]]) {
                if (nsnumber_is_like_double(obj))
                    break;
            }
            return NO;
        case type_Binary:
            if ([obj isKindOfClass:[NSData class]])
                break;
            return NO;
        default:
            TIGHTDB_ASSERT(false);
    }
    return YES;
}


BOOL verify_cell(const Descriptor& descr, size_t col_ndx, NSObject *obj)
{
    DataType type = descr.get_column_type(col_ndx);
    StringData name = descr.get_column_name(col_ndx);
    switch (type) {
        case type_Mixed:
            if ([obj isKindOfClass:[NSNumber class]]) {
                if (nsnumber_is_like_bool((NSNumber *)obj))
                    break;
                if (nsnumber_is_like_integer((NSNumber *)obj))
                    break;
                if (nsnumber_is_like_float((NSNumber *)obj))
                    break;
                if (nsnumber_is_like_double((NSNumber *)obj))
                    break;
                return NO;
            }
            if ([obj isKindOfClass:[NSString class]]) {
                break;
            }
            if ([obj isKindOfClass:[NSDate class]]) {
                break;
            }
            if ([obj isKindOfClass:[NSData class]]) {
                break;
            }
            if ([obj isKindOfClass:[RLMTable class]]) { // subtables are inserted as RLMTable
                break;
            }
            return NO;
        case type_Table:
            if ([obj isKindOfClass:[NSArray class]]) {
                if ([(NSArray *)obj count] == 0)
                    break; // empty subtable
                id subobj;
                ConstDescriptorRef subdescr = descr.get_subdescriptor(col_ndx);
                NSEnumerator *subenumerator = [(NSArray *)obj objectEnumerator];
                while (subobj = [subenumerator nextObject]) {
                    if (![subobj isKindOfClass:[NSArray class]])
                        return NO;
                    verify_row_with_array(*subdescr, (NSArray *) subobj);
                }
                break;
            }
            if ([obj isKindOfClass:[RLMTable class]])
                break;
            return NO;
        default:
            return verify_object_is_type(obj, type);
    }
    return YES;
}


void verify_row_with_array(const Descriptor &descr, NSArray *data)
{
    if (descr.get_column_count() != [data count]) {
        @throw [NSException exceptionWithName:@"realm:wrong_column_count"
                                       reason:@"Number of columns do not match"
                                     userInfo:nil];
    }

    NSEnumerator *enumerator = [data objectEnumerator];
    id obj;

    size_t col_ndx = 0;
    while (obj = [enumerator nextObject]) {
        if (!verify_cell(descr, col_ndx, obj)) {
            @throw [NSException exceptionWithName:@"realm:wrong_column_type"
                                           reason:[NSString stringWithFormat: @"colName %@ with index: %lu is of type %@",
                                                            to_objc_string(descr.get_column_name(col_ndx)), col_ndx,
                                                                           rlmtype_to_string(descr.get_column_type(col_ndx)) ]
                                         userInfo:nil];
        }
        ++col_ndx;
    }
}

void verify_row_with_dictionary(const Descriptor &descr, NSDictionary *data)
{
    size_t n = descr.get_column_count();
    for (size_t i = 0; i < n; ++i) {
        NSString *col_name = to_objc_string(descr.get_column_name(i));
        id value = [data valueForKey:col_name];
        if (value == nil)
            continue;
        if (!verify_cell(descr, i, value)) {
            @throw [NSException exceptionWithName:@"realm:wrong_column_type"
                                           reason:[NSString stringWithFormat:@"colName %@ with index: %lu is of type %@",
                                                   to_objc_string(descr.get_column_name(i)), i, rlmtype_to_string(descr.get_column_type(i)) ]
                                         userInfo:nil];
        }
    }
}

void verify_row_with_object(const Descriptor &descr, NSObject *data)
{
    size_t count = descr.get_column_count();
    for (size_t col_ndx = 0; col_ndx < count; ++col_ndx) {
        NSString *col_name = to_objc_string(descr.get_column_name(col_ndx));
        id value;
        @try {
            value = [data valueForKey:col_name];
        }
        @catch (NSException *exception) {
            continue;
        }
        if (!verify_cell(descr, col_ndx, value)) {
            @throw [NSException exceptionWithName: @"realm:wrong_column_type"
                                           reason: [NSString stringWithFormat:@"colName %@ with index: %lu is of type %@",
                                                    to_objc_string(descr.get_column_name(col_ndx)), col_ndx,
                                                                   rlmtype_to_string(descr.get_column_type(col_ndx)) ]
                                         userInfo: nil];
        }

    }
}

bool insert_cell(size_t col_ndx, size_t row_ndx, Table& table, NSObject *obj)
{
    bool subtable_seen = false;
    DataType type = table.get_column_type(col_ndx);
    switch (type) {
        case type_Bool:
            if (obj == nil)
                table.insert_bool(col_ndx, row_ndx, false);
            else
                table.insert_bool(col_ndx, row_ndx, bool([(NSNumber *)obj boolValue]));
            break;
        case type_DateTime:
            if (obj == nil) {
                table.insert_datetime(col_ndx, row_ndx, time_t(0));
            }
            else {
                if ([obj isKindOfClass:[NSDate class]]) {
                    table.insert_datetime(col_ndx, row_ndx, time_t([(NSDate *)obj timeIntervalSince1970]));
                }
                else {
                    table.insert_datetime(col_ndx, row_ndx, time_t([(NSNumber *)obj longValue]));
                }
            }
            break;
        case type_Int:
            if (obj == nil)
                table.insert_int(col_ndx, row_ndx, 0);
            else
                table.insert_int(col_ndx, row_ndx, int64_t([(NSNumber *)obj longValue]));
            break;
        case type_Float:
            if (obj == nil)
                table.insert_float(col_ndx, row_ndx, 0.0);
            else
                table.insert_float(col_ndx, row_ndx, float([(NSNumber *)obj floatValue]));
            break;
        case type_Double:
            if (obj == nil)
                table.insert_double(col_ndx, row_ndx, 0.0);
            else
                table.insert_double(col_ndx, row_ndx, double([(NSNumber *)obj doubleValue]));
            break;
        case type_String:
            if (obj == nil) {
                StringData sd("");
                table.insert_string(col_ndx, row_ndx, sd);
            }
            else {
                StringData sd([(NSString *)obj UTF8String]);
                table.insert_string(col_ndx, row_ndx, sd);
            }
            break;
        case type_Binary:
            if (obj == nil) {
                BinaryData bd("", 0);
                table.insert_binary(col_ndx, row_ndx, bd);
            }
            else {
                table.insert_binary(col_ndx, row_ndx, ((NSData *)obj).rlmBinaryData);
            }
            break;
        case type_Table:
            subtable_seen = true;
            table.insert_subtable(col_ndx, row_ndx);
            break;
        case type_Mixed:
            if (obj == nil) {
                table.insert_bool(col_ndx, row_ndx, false);
                break;
            }
            if ([obj isKindOfClass:[NSString class]]) {
                StringData sd([(NSString *)obj UTF8String]);
                table.insert_mixed(col_ndx, row_ndx, sd);
                break;
            }
            if ([obj isKindOfClass:[NSArray class]]) {
                table.insert_mixed(col_ndx, row_ndx, Mixed::subtable_tag());
                subtable_seen = true;
                break;
            }
            if ([obj isKindOfClass:[NSDate class]]) {
                table.insert_mixed(col_ndx, row_ndx, DateTime(time_t([(NSDate *)obj timeIntervalSince1970])));
                break;
            }
            if ([obj isKindOfClass:[NSData class]]) {
                table.insert_mixed(col_ndx, row_ndx, ((NSData *)obj).rlmBinaryData);
                break;
            }
            if ([obj isKindOfClass:[NSNumber class]]) {
                const char *data_type = [(NSNumber *)obj objCType];
                const char dt = data_type[0];
                switch (dt) {
                    case 'i':
                    case 's':
                    case 'l':
                        table.insert_mixed(col_ndx, row_ndx, (int64_t)[(NSNumber *)obj longValue]);
                        break;
                    case 'f':
                        table.insert_mixed(col_ndx, row_ndx, [(NSNumber *)obj floatValue]);
                        break;
                    case 'd':
                        table.insert_mixed(col_ndx, row_ndx, [(NSNumber *)obj doubleValue]);
                        break;
                    case 'B':
                    case 'c':
                        table.insert_mixed(col_ndx, row_ndx, [(NSNumber *)obj boolValue] == YES);
                        break;
                }
                break;
            }
            break;
    }
    return subtable_seen;
}


void insert_row_with_array(size_t row_ndx, tightdb::Table &table, NSArray *data)
{
    NSEnumerator *enumerator = [data objectEnumerator];
    id obj;

    bool subtable_seen = false;
    // FIXME: handling of tightdb exceptions
    size_t col_ndx = 0;
    while (obj = [enumerator nextObject]) {
        subtable_seen |= insert_cell(col_ndx, row_ndx, table, obj);
        ++col_ndx;
    }
    table.insert_done();

    if (subtable_seen) {
        for (unsigned int col_ndx = 0; col_ndx < data.count; col_ndx++) {
            id obj = data[col_ndx];
            DataType datatype = table.get_column_type(col_ndx);
            if (datatype != type_Table && datatype != type_Mixed) {
                continue;
            }
            if (obj == nil) {
                continue;
            }

            if ([obj isKindOfClass:[NSArray class]]) {
                TableRef subtable = table.get_subtable(col_ndx, row_ndx);
                NSEnumerator *subenumerator = [obj objectEnumerator];
                id subobj;
                size_t sub_ndx = 0;
                while (subobj = [subenumerator nextObject]) {
                    if (datatype == type_Mixed && sub_ndx == 0) {
                        // first element is the description
                        ++sub_ndx;
                        continue;
                    }

                    // Fill in data
                    insert_row(subtable->size(), *subtable, subobj);
                    ++sub_ndx;
                }
                continue;
            }

<<<<<<< HEAD
            if ([obj isKindOfClass:[RLMTable class]]) {
                table.insert_subtable(col_ndx, row_ndx, &[obj getNativeTable]);
                continue;
=======
                // Fill in data
                insert_row_with_array(subtable->size(), *subtable, subobj);
                ++sub_ndx;
>>>>>>> 0431afa6
            }
        }
    }
}

void insert_row_with_dictionary(size_t row_ndx, Table &table, NSDictionary *data)
{
    bool subtables_seen = false;

    size_t count = table.get_column_count();
    for (size_t col_ndx = 0; col_ndx < count; ++col_ndx) {
        NSString *col_name = to_objc_string(table.get_column_name(col_ndx));

        // Do we have a matching label?
        // (missing values are ok, they will be filled out with default values)
        id value = [data valueForKey:col_name];
        subtables_seen |= insert_cell(col_ndx, row_ndx, table, value);
    }
    table.insert_done();

    if (subtables_seen) {
        for (size_t col_ndx = 0; col_ndx < count; ++col_ndx) {
            DataType type = table.get_column_type(col_ndx);
            if (type != type_Table && type != type_Mixed) {
                continue;
            }
            NSString *col_name = to_objc_string(table.get_column_name(col_ndx));
            id value = [data valueForKey:col_name];
            if (value == nil) {
                continue;
            }

            // fill in data
<<<<<<< HEAD
            if ([value isKindOfClass:[NSArray class]]) {
                TableRef subtable = table.get_subtable(col_ndx, row_ndx);
                NSEnumerator *subenumerator = [value objectEnumerator];
                id subobj;
                size_t sub_ndx = 0;
                while (subobj = [subenumerator nextObject]) {
                    if (type == type_Mixed && sub_ndx == 0) {
                        // first element is the description
                        ++sub_ndx;
                        continue;
                    }

                    // Fill in data
                    insert_row(subtable->size(), *subtable, subobj);
                    ++sub_ndx;
                }
                continue;
            }

            if ([value isKindOfClass:[RLMTable class]]) {
                table.insert_subtable(col_ndx, row_ndx, &[value getNativeTable]);
                continue;
            }
=======
            insert_row_with_dictionary(row_ndx, *subtable, (NSDictionary *) value);
>>>>>>> 0431afa6
        }
    }
}

void insert_row_with_object(size_t row_ndx, Table &table, NSObject *data) {
    bool subtables_seen = false;

    size_t count = table.get_column_count();
    for (size_t col_ndx = 0; col_ndx < count; ++col_ndx) {
        NSString *col_name = to_objc_string(table.get_column_name(col_ndx));
        id value;
        @try {
            value = [data valueForKey:col_name];
        }
        @catch (NSException *exception) {
            continue;
        }
        subtables_seen = subtables_seen || insert_cell(col_ndx, row_ndx, table, value);
    }
    table.insert_done();

    if (subtables_seen) {
        for (size_t col_ndx = 0; col_ndx < count; ++col_ndx) {
            DataType type = table.get_column_type(col_ndx);
            if (type != type_Table && type != type_Mixed) {
                continue;
            }
            NSString *col_name = to_objc_string(table.get_column_name(col_ndx));
            id value;
            @try {
                value = [data valueForKey:col_name];
            }
            @catch (NSException *exception) {
                continue;
            }
            TableRef subtable = table.get_subtable(col_ndx, row_ndx);
            insert_row_with_object(row_ndx, *subtable, value);
        }
    }
}

BOOL set_cell(size_t col_ndx, size_t row_ndx, Table& table, NSObject *obj)
{
    DataType type = table.get_column_type(col_ndx);
    switch (type) {
        case type_Bool:
            if (obj == nil)
                table.set_bool(col_ndx, row_ndx, false);
            else
                table.set_bool(col_ndx, row_ndx, bool([(NSNumber *)obj boolValue]));
            break;
        case type_DateTime:
            if (obj == nil) {
                table.set_datetime(col_ndx, row_ndx, time_t(0));
            }
            else {
                if ([obj isKindOfClass:[NSDate class]]) {
                    table.set_datetime(col_ndx, row_ndx, time_t([(NSDate *)obj timeIntervalSince1970]));
                }
                else {
                    table.set_datetime(col_ndx, row_ndx, time_t([(NSNumber *)obj longValue]));
                }
            }
            break;
        case type_Int:
            if (obj == nil)
                table.set_int(col_ndx, row_ndx, 0);
            else
                table.set_int(col_ndx, row_ndx, int64_t([(NSNumber *)obj longValue]));
            break;
        case type_Float:
            if (obj == nil)
                table.set_float(col_ndx, row_ndx, 0.0);
            else
                table.set_float(col_ndx, row_ndx, float([(NSNumber *)obj floatValue]));
            break;
        case type_Double:
            if (obj == nil)
                table.set_double(col_ndx, row_ndx, 0.0);
            else
                table.set_double(col_ndx, row_ndx, double([(NSNumber *)obj doubleValue]));
            break;
        case type_String:
            if (obj == nil) {
                StringData sd("");
                table.set_string(col_ndx, row_ndx, sd);
            }
            else {
                StringData sd([(NSString *)obj UTF8String]);
                table.set_string(col_ndx, row_ndx, sd);
            }
            break;
        case type_Binary:
            if (obj == nil) {
                BinaryData bd("", 0);
                table.set_binary(col_ndx, row_ndx, bd);
            }
            else {
                const void *data = [(NSData *)obj bytes];
                BinaryData bd(static_cast<const char *>(data), [(NSData *)obj length]);
                table.set_binary(col_ndx, row_ndx, bd);
            }
            break;
        case type_Table: {
            table.clear_subtable(col_ndx, row_ndx);
            if ([obj isKindOfClass:[NSArray class]]) {
                table.clear_subtable(col_ndx, row_ndx);
                if ([(NSArray *)obj count] > 0) {
                    table.insert_subtable(col_ndx, row_ndx);
                    TableRef subtable = table.get_subtable(col_ndx, row_ndx);
                    NSEnumerator *enumerator = [(NSArray *)obj objectEnumerator];
                    id subobj;
                    while (subobj = [enumerator nextObject]) {
                        update_row_with_array(row_ndx, *subtable, (NSArray *) subobj);
                    }
                }
                break;
            }
            if ([obj isKindOfClass:[RLMTable class]]) {
                table.set_subtable(col_ndx, row_ndx, &[(RLMTable *)obj getNativeTable]);
                break;
            }
            @throw [NSException exceptionWithName:@"realm:cannot insert subtable"
                                           reason:[NSString stringWithFormat:@"colName %@ with index: %lu is of type %@",
                                                            to_objc_string(table.get_column_name(col_ndx)), col_ndx,
                                                                           rlmtype_to_string(table.get_column_type(col_ndx)) ]
                                         userInfo:nil];
        }
        case type_Mixed:
            if (obj == nil) {
                table.set_bool(col_ndx, row_ndx, false);
                break;
            }
            if ([obj isKindOfClass:[NSString class]]) {
                StringData sd([(NSString *)obj UTF8String]);
                table.set_mixed(col_ndx, row_ndx, sd);
                break;
            }
            if ([obj isKindOfClass:[RLMTable class]]) {
                table.set_subtable(col_ndx, row_ndx, &[(RLMTable *)obj getNativeTable]);
                break;
            }
            if ([obj isKindOfClass:[NSDate class]]) {
                table.set_mixed(col_ndx, row_ndx, DateTime(time_t([(NSDate *)obj timeIntervalSince1970])));
                break;
            }
            if ([obj isKindOfClass:[NSData class]]) {
                table.set_mixed(col_ndx, row_ndx, ((NSData *)obj).rlmBinaryData);
                break;
            }
            if ([obj isKindOfClass:[NSNumber class]]) {
                const char *data_type = [(NSNumber *)obj objCType];
                const char dt = data_type[0];
                switch (dt) {
                    case 'i':
                    case 's':
                    case 'l':
                        table.set_mixed(col_ndx, row_ndx, (int64_t)[(NSNumber *)obj longValue]);
                        break;
                    case 'f':
                        table.set_mixed(col_ndx, row_ndx, [(NSNumber *)obj floatValue]);
                        break;
                    case 'd':
                        table.set_mixed(col_ndx, row_ndx, [(NSNumber *)obj doubleValue]);
                        break;
                    case 'B':
                    case 'c':
                        table.set_mixed(col_ndx, row_ndx, [(NSNumber *)obj boolValue] == YES);
                        break;
                }
                break;
            }
            return NO;
    }
    return YES;
}


void update_row_with_array(size_t row_ndx, Table &table, NSArray *data)
{
    NSEnumerator *enumerator = [data objectEnumerator];
    id obj;

    size_t col_ndx = 0;
    while (obj = [enumerator nextObject]) {
        set_cell(col_ndx, row_ndx, table, obj);
        ++col_ndx;
    }
}

void update_row_with_dictionary(size_t row_ndx, Table &table, NSDictionary *data)
{
    size_t count = table.get_column_count();
    for (size_t col_ndx = 0; col_ndx < count; ++col_ndx) {
        NSString *col_name = to_objc_string(table.get_column_name(col_ndx));
        id value = [data valueForKey:col_name];
        set_cell(col_ndx, row_ndx, table, value);
    }
}

void update_row_with_object(size_t row_ndx, Table &table, NSObject *data) {
    size_t count = table.get_column_count();
    for (size_t col_ndx = 0; col_ndx < count; ++col_ndx) {
        NSString *col_name = to_objc_string(table.get_column_name(col_ndx));
        id value;
        @try {
            value = [data valueForKey:col_name];
        }
        @catch (NSException *) {
            continue;
        }
        set_cell(col_ndx, row_ndx, table, value);
    }
}

BOOL set_columns_aux(TableRef& parent, std::vector<size_t> path, NSArray *schema)
{
    size_t list_count = [schema count];
    if (list_count % 2 != 0) {
        //Error: "Invalid number of entries in schema"
        return NO;
    }

    for (size_t i = 0; i < list_count; i += 2) {
        NSString *key   = [schema objectAtIndex: i];
        id        value = [schema objectAtIndex: i+1];

        if (![key isKindOfClass:[NSString class]]) {
            // Error: "Column name must be a string"
            return NO;
        }

        try {
            DataType type;
            BOOL need_index = false;
            if ([value isKindOfClass:[NSString class]]) {
                if ([value isEqualToString:@"string"]) {
                    type = type_String;
                }
                else if ([value isEqualToString:@"string:indexed"]) {
                    type = type_String;
                    need_index = YES;
                }
                else if ([value isEqualToString:@"binary"]) {
                    type = type_Binary;
                }
                else if ([value isEqualToString:@"int"]) {
                    type = type_Int;
                }
                else if ([value isEqualToString:@"float"]) {
                    type = type_Float;
                }
                else if ([value isEqualToString:@"double"]) {
                    type = type_Double;
                }
                else if ([value isEqualToString:@"bool"]) {
                    type = type_Bool;
                }
                else if ([value isEqualToString:@"date"]) {
                    type = type_DateTime;
                }
                else if ([value isEqualToString:@"mixed"]) {
                    type = type_Mixed;
                }
                else {
                    // Error: "Invalid column type. Can be \"bool\", \"int\", \"date\", \"string\", \"binary\" or \"mixed\"."
                    return NO;
                }
            }
            else if ([value isKindOfClass:[NSArray class]]) {
                type = type_Table;
            }
            else {
                // Error:  "Invalid column type. Can be \"bool\", \"int\", \"date\", \"string\", \"binary\", \"mixed\" or \"[]\"."
                return NO;
            }

            size_t column_ndx;
            StringData column_name([(NSString *)key UTF8String]);
            if (path.size() > 0) {
                column_ndx = (*parent).add_subcolumn(path, type, column_name);
            }
            else {
                column_ndx = (*parent).add_column(type, column_name);
            }

            if (need_index) {
                (*parent).set_index(column_ndx);
            }

            if (type == type_Table) {
                path.push_back(column_ndx);
                if (!set_columns_aux(parent, path, value)) {
                    return false;
                }
                path.pop_back();
            }
        }
        catch (...) {
            // Error: "Exception during schema creation"
            return NO;
        }
    }
    return YES;
}

BOOL set_columns(TableRef& parent, NSArray *schema)
{
    std::vector<size_t> v;
    return set_columns_aux(parent, v, schema);
}<|MERGE_RESOLUTION|>--- conflicted
+++ resolved
@@ -488,15 +488,9 @@
                 continue;
             }
 
-<<<<<<< HEAD
             if ([obj isKindOfClass:[RLMTable class]]) {
                 table.insert_subtable(col_ndx, row_ndx, &[obj getNativeTable]);
                 continue;
-=======
-                // Fill in data
-                insert_row_with_array(subtable->size(), *subtable, subobj);
-                ++sub_ndx;
->>>>>>> 0431afa6
             }
         }
     }
@@ -530,7 +524,6 @@
             }
 
             // fill in data
-<<<<<<< HEAD
             if ([value isKindOfClass:[NSArray class]]) {
                 TableRef subtable = table.get_subtable(col_ndx, row_ndx);
                 NSEnumerator *subenumerator = [value objectEnumerator];
@@ -554,9 +547,6 @@
                 table.insert_subtable(col_ndx, row_ndx, &[value getNativeTable]);
                 continue;
             }
-=======
-            insert_row_with_dictionary(row_ndx, *subtable, (NSDictionary *) value);
->>>>>>> 0431afa6
         }
     }
 }
