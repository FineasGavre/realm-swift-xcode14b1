<?xml version="1.0" encoding="UTF-8"?>
<Scheme
   LastUpgradeVersion = "1220"
   version = "1.3">
   <BuildAction
      parallelizeBuildables = "NO"
      buildImplicitDependencies = "NO">
      <BuildActionEntries>
         <BuildActionEntry
            buildForTesting = "YES"
            buildForRunning = "YES"
            buildForProfiling = "YES"
            buildForArchiving = "YES"
            buildForAnalyzing = "YES">
            <BuildableReference
               BuildableIdentifier = "primary"
               BlueprintIdentifier = "5D660FCB1BE98C560021E04F"
               BuildableName = "RealmSwift.framework"
               BlueprintName = "RealmSwift"
               ReferencedContainer = "container:../../../Realm.xcodeproj">
            </BuildableReference>
         </BuildActionEntry>
         <BuildActionEntry
            buildForTesting = "YES"
            buildForRunning = "YES"
            buildForProfiling = "YES"
            buildForArchiving = "YES"
            buildForAnalyzing = "YES">
            <BuildableReference
               BuildableIdentifier = "primary"
               BlueprintIdentifier = "E8CB081319BA6ABD0018434A"
               BuildableName = "Migration.app"
               BlueprintName = "Migration"
               ReferencedContainer = "container:RealmExamples.xcodeproj">
            </BuildableReference>
         </BuildActionEntry>
      </BuildActionEntries>
   </BuildAction>
   <TestAction
      buildConfiguration = "Debug"
      selectedDebuggerIdentifier = "Xcode.DebuggerFoundation.Debugger.LLDB"
      selectedLauncherIdentifier = "Xcode.DebuggerFoundation.Launcher.LLDB"
<<<<<<< HEAD
      shouldUseLaunchSchemeArgsEnv = "YES">
=======
      shouldUseLaunchSchemeArgsEnv = "YES"
      disableMainThreadChecker = "YES">
      <Testables>
      </Testables>
>>>>>>> 75cfd260
      <MacroExpansion>
         <BuildableReference
            BuildableIdentifier = "primary"
            BlueprintIdentifier = "E8CB081319BA6ABD0018434A"
            BuildableName = "Migration.app"
            BlueprintName = "Migration"
            ReferencedContainer = "container:RealmExamples.xcodeproj">
         </BuildableReference>
      </MacroExpansion>
      <Testables>
      </Testables>
   </TestAction>
   <LaunchAction
      buildConfiguration = "Debug"
      selectedDebuggerIdentifier = "Xcode.DebuggerFoundation.Debugger.LLDB"
      selectedLauncherIdentifier = "Xcode.DebuggerFoundation.Launcher.LLDB"
      launchStyle = "0"
      useCustomWorkingDirectory = "NO"
      ignoresPersistentStateOnLaunch = "NO"
      debugDocumentVersioning = "YES"
      debugServiceExtension = "internal"
      allowLocationSimulation = "YES">
      <BuildableProductRunnable
         runnableDebuggingMode = "0">
         <BuildableReference
            BuildableIdentifier = "primary"
            BlueprintIdentifier = "E8CB081319BA6ABD0018434A"
            BuildableName = "Migration.app"
            BlueprintName = "Migration"
            ReferencedContainer = "container:RealmExamples.xcodeproj">
         </BuildableReference>
      </BuildableProductRunnable>
   </LaunchAction>
   <ProfileAction
      buildConfiguration = "Release"
      shouldUseLaunchSchemeArgsEnv = "YES"
      savedToolIdentifier = ""
      useCustomWorkingDirectory = "NO"
      debugDocumentVersioning = "YES">
      <BuildableProductRunnable
         runnableDebuggingMode = "0">
         <BuildableReference
            BuildableIdentifier = "primary"
            BlueprintIdentifier = "E8CB081319BA6ABD0018434A"
            BuildableName = "Migration.app"
            BlueprintName = "Migration"
            ReferencedContainer = "container:RealmExamples.xcodeproj">
         </BuildableReference>
      </BuildableProductRunnable>
   </ProfileAction>
   <AnalyzeAction
      buildConfiguration = "Debug">
   </AnalyzeAction>
   <ArchiveAction
      buildConfiguration = "Release"
      revealArchiveInOrganizer = "YES">
   </ArchiveAction>
</Scheme><|MERGE_RESOLUTION|>--- conflicted
+++ resolved
@@ -40,14 +40,10 @@
       buildConfiguration = "Debug"
       selectedDebuggerIdentifier = "Xcode.DebuggerFoundation.Debugger.LLDB"
       selectedLauncherIdentifier = "Xcode.DebuggerFoundation.Launcher.LLDB"
-<<<<<<< HEAD
-      shouldUseLaunchSchemeArgsEnv = "YES">
-=======
       shouldUseLaunchSchemeArgsEnv = "YES"
       disableMainThreadChecker = "YES">
       <Testables>
       </Testables>
->>>>>>> 75cfd260
       <MacroExpansion>
          <BuildableReference
             BuildableIdentifier = "primary"
@@ -57,8 +53,6 @@
             ReferencedContainer = "container:RealmExamples.xcodeproj">
          </BuildableReference>
       </MacroExpansion>
-      <Testables>
-      </Testables>
    </TestAction>
    <LaunchAction
       buildConfiguration = "Debug"
