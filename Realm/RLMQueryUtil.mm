--- conflicted
+++ resolved
@@ -687,18 +687,13 @@
                                                              NSComparisonPredicateOptions predicateOptions,
                                                              Columns<C>&& column,
                                                              T value) {
-    bool caseSensitive = !(predicateOptions & NSCaseInsensitivePredicateOption);
-<<<<<<< HEAD
-    // FIXME: Columns<C> can represent Columns<Lst<StringData>> for example
-    // This leaves us with an issue because dictionary is not a templated type
-    // we need to figure out how to achieve Dictionary<StringData> so we can invoke methods such as
-    // begins_with etc.
     if constexpr (std::is_same_v<C, Dictionary>) {
-
+        
         // TODO: Ask in channel how to achieve Dictionary.begins_with etc.
-
+        
         return;
     } else {
+        bool caseSensitive = !(predicateOptions & NSCaseInsensitivePredicateOption);
         switch (operatorType) {
             case NSBeginsWithPredicateOperatorType:
                 add_substring_constraint(value, column.begins_with(value, caseSensitive));
@@ -719,41 +714,19 @@
                 m_query.and_query(column.like(value, caseSensitive));
                 break;
             default: {
-                constexpr auto propertyType = is_any_v<C, String, Lst<String>> ? RLMPropertyTypeString : RLMPropertyTypeData;
-                unsupportedOperator(propertyType, operatorType);
-=======
-    switch (operatorType) {
-        case NSBeginsWithPredicateOperatorType:
-            add_substring_constraint(value, column.begins_with(value, caseSensitive));
-            break;
-        case NSEndsWithPredicateOperatorType:
-            add_substring_constraint(value, column.ends_with(value, caseSensitive));
-            break;
-        case NSContainsPredicateOperatorType:
-            add_substring_constraint(value, column.contains(value, caseSensitive));
-            break;
-        case NSEqualToPredicateOperatorType:
-            m_query.and_query(column.equal(value, caseSensitive));
-            break;
-        case NSNotEqualToPredicateOperatorType:
-            m_query.and_query(column.not_equal(value, caseSensitive));
-            break;
-        case NSLikePredicateOperatorType:
-            m_query.and_query(column.like(value, caseSensitive));
-            break;
-        default: {
-            if constexpr (is_any_v<C, String, Lst<String>> || is_any_v<C, String, Set<String>>) {
-                unsupportedOperator(RLMPropertyTypeString, operatorType);
+                if constexpr (is_any_v<C, String, Lst<String>> || is_any_v<C, String, Set<String>>) {
+                    unsupportedOperator(RLMPropertyTypeString, operatorType);
+                }
+                else if constexpr (is_any_v<C, Binary, Lst<Binary>> || is_any_v<C, Binary, Set<Binary>>) {
+                    unsupportedOperator(RLMPropertyTypeData, operatorType);
+                }
+                else if constexpr (is_any_v<C, Mixed, Lst<Mixed>> || is_any_v<C, Mixed, Set<Mixed>>) {
+                    unsupportedOperator(RLMPropertyTypeAny, operatorType);
+                }
             }
-            else if constexpr (is_any_v<C, Binary, Lst<Binary>> || is_any_v<C, Binary, Set<Binary>>) {
-                unsupportedOperator(RLMPropertyTypeData, operatorType);
-            }
-            else if constexpr (is_any_v<C, Mixed, Lst<Mixed>> || is_any_v<C, Mixed, Set<Mixed>>) {
-                unsupportedOperator(RLMPropertyTypeAny, operatorType);
->>>>>>> ecae8bf7
-            }
-        }
-    }
+        }
+    }
+
 }
 
 template <typename C, typename T>
@@ -775,14 +748,11 @@
         [](const Columns<BinaryData>& c) { return c.clone(); },
         [](const Columns<Lst<BinaryData>>& c) { return c.clone(); },
         [](const Columns<Set<BinaryData>>& c) { return c.clone(); },
-<<<<<<< HEAD
-        [](const Columns<Dictionary>& c) { return c.clone(); },
-=======
         [](const Columns<Mixed>& c) { return c.clone(); },
         [](const Columns<Lst<Mixed>>& c) { return c.clone(); },
         [](const Columns<Set<Mixed>>& c) { return c.clone(); },
         [](Mixed value) { return make_subexpr<ConstantStringValue>(value.get_string()); },
->>>>>>> ecae8bf7
+        [](const Columns<Dictionary>& c) { return c.clone(); },
     };
     auto left = as_subexpr(column);
     auto right = as_subexpr(value);
