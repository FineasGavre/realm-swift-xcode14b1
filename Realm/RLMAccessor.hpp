--- conflicted
+++ resolved
@@ -52,8 +52,6 @@
     id box(realm::Results&&);
     id box(realm::Object&&);
     id box(realm::Obj&&);
-    id box(realm::object_store::Dictionary&&) { REALM_COMPILER_HINT_UNREACHABLE(); }
-    id box(realm::object_store::Set&&) { REALM_COMPILER_HINT_UNREACHABLE(); }
 
     id box(bool v) { return @(v); }
     id box(double v) { return @(v); }
@@ -81,13 +79,8 @@
                                              realm::Property const& prop);
 
     bool is_same_list(realm::List const& list, id v) const noexcept;
-<<<<<<< HEAD
     bool is_same_set(realm::object_store::Set const& set, id v) const noexcept;
     bool is_same_dictionary(realm::object_store::Dictionary const& dictionary, id const v) const noexcept;
-=======
-    bool is_same_dictionary(realm::object_store::Dictionary const&, id v) const noexcept { REALM_COMPILER_HINT_UNREACHABLE(); }
-    bool is_same_set(realm::object_store::Set const&, id v) const noexcept { REALM_COMPILER_HINT_UNREACHABLE(); }
->>>>>>> 181a1c3c
 
     template<typename Func>
     void enumerate_collection(__unsafe_unretained const id v, Func&& func) {
@@ -98,13 +91,8 @@
     }
 
     template<typename Func>
-<<<<<<< HEAD
-    void enumerate_dictionary(__unsafe_unretained const id v, Func&& func) {
-        // FIXME: needs impl
-=======
     void enumerate_dictionary(__unsafe_unretained const id, Func&&) {
         REALM_COMPILER_HINT_UNREACHABLE();
->>>>>>> 181a1c3c
     }
 
     template<typename T>
