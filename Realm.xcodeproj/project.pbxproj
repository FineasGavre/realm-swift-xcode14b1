--- conflicted
+++ resolved
@@ -7,7 +7,6 @@
 	objects = {
 
 /* Begin PBXAggregateTarget section */
-<<<<<<< HEAD
 		C04B4BD71B55C47600FAE58E /* Download Core Library */ = {
 			isa = PBXAggregateTarget;
 			buildConfigurationList = C04B4BDA1B55C47600FAE58E /* Build configuration list for PBXAggregateTarget "Download Core Library" */;
@@ -19,18 +18,6 @@
 			);
 			name = "Download Core Library";
 			productName = "Swift Version";
-=======
-		49E57A16245C3F31004AF428 /* Download BaaS */ = {
-			isa = PBXAggregateTarget;
-			buildConfigurationList = 49E57A17245C3F31004AF428 /* Build configuration list for PBXAggregateTarget "Download BaaS" */;
-			buildPhases = (
-				49E57A1A245C3F36004AF428 /* ShellScript */,
-			);
-			dependencies = (
-			);
-			name = "Download BaaS";
-			productName = "Download BaaS";
->>>>>>> aab42161
 		};
 		E83EAC791BED3D880085CCD2 /* SwiftLint */ = {
 			isa = PBXAggregateTarget;
