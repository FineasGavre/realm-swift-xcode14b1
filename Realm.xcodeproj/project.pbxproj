// !$*UTF8*$!
{
	archiveVersion = 1;
	classes = {
	};
	objectVersion = 52;
	objects = {

/* Begin PBXAggregateTarget section */
		49E57A16245C3F31004AF428 /* Download BaaS */ = {
			isa = PBXAggregateTarget;
			buildConfigurationList = 49E57A17245C3F31004AF428 /* Build configuration list for PBXAggregateTarget "Download BaaS" */;
			buildPhases = (
				49E57A1A245C3F36004AF428 /* ShellScript */,
			);
			dependencies = (
			);
			name = "Download BaaS";
			productName = "Download BaaS";
		};
		E83EAC791BED3D880085CCD2 /* SwiftLint */ = {
			isa = PBXAggregateTarget;
			buildConfigurationList = E83EAC7C1BED3D880085CCD2 /* Build configuration list for PBXAggregateTarget "SwiftLint" */;
			buildPhases = (
				E83EAC7D1BED3D8F0085CCD2 /* Run SwiftLint */,
			);
			dependencies = (
			);
			name = SwiftLint;
			productName = SwiftLint;
		};
/* End PBXAggregateTarget section */

/* Begin PBXBuildFile section */
		0207AB87195DFA15007EFB12 /* MigrationTests.mm in Sources */ = {isa = PBXBuildFile; fileRef = 0207AB85195DFA15007EFB12 /* MigrationTests.mm */; };
		0207AB88195DFA15007EFB12 /* MigrationTests.mm in Sources */ = {isa = PBXBuildFile; fileRef = 0207AB85195DFA15007EFB12 /* MigrationTests.mm */; };
		0207AB89195DFA15007EFB12 /* SchemaTests.mm in Sources */ = {isa = PBXBuildFile; fileRef = 0207AB86195DFA15007EFB12 /* SchemaTests.mm */; };
		0207AB8A195DFA15007EFB12 /* SchemaTests.mm in Sources */ = {isa = PBXBuildFile; fileRef = 0207AB86195DFA15007EFB12 /* SchemaTests.mm */; };
		021A88321AAFB5C800EEAC84 /* EncryptionTests.mm in Sources */ = {isa = PBXBuildFile; fileRef = 021A882F1AAFB5BE00EEAC84 /* EncryptionTests.mm */; };
		021A88331AAFB5C900EEAC84 /* EncryptionTests.mm in Sources */ = {isa = PBXBuildFile; fileRef = 021A882F1AAFB5BE00EEAC84 /* EncryptionTests.mm */; };
		021A88361AAFB5CD00EEAC84 /* ObjectSchemaTests.m in Sources */ = {isa = PBXBuildFile; fileRef = 021A88301AAFB5BE00EEAC84 /* ObjectSchemaTests.m */; };
		021A88371AAFB5CE00EEAC84 /* ObjectSchemaTests.m in Sources */ = {isa = PBXBuildFile; fileRef = 021A88301AAFB5BE00EEAC84 /* ObjectSchemaTests.m */; };
		027A4D2C1AB1012500AA46F9 /* InterprocessTests.m in Sources */ = {isa = PBXBuildFile; fileRef = 027A4D291AB1012500AA46F9 /* InterprocessTests.m */; };
		02AFB4631A80343600E11938 /* PropertyTests.m in Sources */ = {isa = PBXBuildFile; fileRef = 02AFB4611A80343600E11938 /* PropertyTests.m */; };
		02AFB4641A80343600E11938 /* PropertyTests.m in Sources */ = {isa = PBXBuildFile; fileRef = 02AFB4611A80343600E11938 /* PropertyTests.m */; };
		02AFB4671A80343600E11938 /* ResultsTests.m in Sources */ = {isa = PBXBuildFile; fileRef = 02AFB4621A80343600E11938 /* ResultsTests.m */; };
		02AFB4681A80343600E11938 /* ResultsTests.m in Sources */ = {isa = PBXBuildFile; fileRef = 02AFB4621A80343600E11938 /* ResultsTests.m */; };
		02E334C31A5F41C7009F8810 /* DynamicTests.m in Sources */ = {isa = PBXBuildFile; fileRef = E81A1FBA1955FE0100FDED82 /* DynamicTests.m */; };
		0C3BD4B325C1BDF1007CFDD3 /* RLMDictionary.mm in Sources */ = {isa = PBXBuildFile; fileRef = 0C3BD4B125C1BDF1007CFDD3 /* RLMDictionary.mm */; };
		0C3BD4B425C1BDF1007CFDD3 /* RLMDictionary.mm in Sources */ = {isa = PBXBuildFile; fileRef = 0C3BD4B125C1BDF1007CFDD3 /* RLMDictionary.mm */; };
		0C3BD4D325C1C5AB007CFDD3 /* Map.swift in Sources */ = {isa = PBXBuildFile; fileRef = 0C3BD4D225C1C5AB007CFDD3 /* Map.swift */; };
		0C3BD50325C1DE6F007CFDD3 /* RLMDictionary_Private.h in Headers */ = {isa = PBXBuildFile; fileRef = 0C3BD50125C1DE6F007CFDD3 /* RLMDictionary_Private.h */; settings = {ATTRIBUTES = (Private, ); }; };
		0C5796A225643D7500744CAE /* RLMUUID.mm in Sources */ = {isa = PBXBuildFile; fileRef = 0C57969F25643D7500744CAE /* RLMUUID.mm */; };
		0C5796A325643D7500744CAE /* RLMUUID.mm in Sources */ = {isa = PBXBuildFile; fileRef = 0C57969F25643D7500744CAE /* RLMUUID.mm */; };
		0C7CA7C425C311DA0098A636 /* RLMManagedDictionary.mm in Sources */ = {isa = PBXBuildFile; fileRef = 0C7CA7C225C311DA0098A636 /* RLMManagedDictionary.mm */; };
		0C86B33925E15B6000775FED /* PrimitiveDictionaryPropertyTests.m in Sources */ = {isa = PBXBuildFile; fileRef = 0C86B33825E15B6000775FED /* PrimitiveDictionaryPropertyTests.m */; };
		0C86B33A25E15B6000775FED /* PrimitiveDictionaryPropertyTests.m in Sources */ = {isa = PBXBuildFile; fileRef = 0C86B33825E15B6000775FED /* PrimitiveDictionaryPropertyTests.m */; };
		0C9758BF264974660097B48D /* SwiftRLMDictionaryTests.swift in Sources */ = {isa = PBXBuildFile; fileRef = 0C9758BE264974660097B48D /* SwiftRLMDictionaryTests.swift */; };
		0C9758C0264974660097B48D /* SwiftRLMDictionaryTests.swift in Sources */ = {isa = PBXBuildFile; fileRef = 0C9758BE264974660097B48D /* SwiftRLMDictionaryTests.swift */; };
		0CED6DB82655087200B80277 /* RLMDictionary_Private.h in Headers */ = {isa = PBXBuildFile; fileRef = 0C3BD50125C1DE6F007CFDD3 /* RLMDictionary_Private.h */; settings = {ATTRIBUTES = (Private, ); }; };
		17051FCE1D93DA0A00EF8E67 /* RLMUser.mm in Sources */ = {isa = PBXBuildFile; fileRef = 1ABDCDAF1D793008003489E3 /* RLMUser.mm */; };
		1A0512721D873F3300806AEC /* RLMSyncConfiguration.mm in Sources */ = {isa = PBXBuildFile; fileRef = 1A3623661D8384BA00945A54 /* RLMSyncConfiguration.mm */; };
		1A0512761D8746CD00806AEC /* RLMSyncConfiguration.h in Headers */ = {isa = PBXBuildFile; fileRef = 1A3623651D8384BA00945A54 /* RLMSyncConfiguration.h */; settings = {ATTRIBUTES = (Public, ); }; };
		1A0512771D8746CD00806AEC /* RLMSyncConfiguration.h in Headers */ = {isa = PBXBuildFile; fileRef = 1A3623651D8384BA00945A54 /* RLMSyncConfiguration.h */; settings = {ATTRIBUTES = (Public, ); }; };
		1A1536481DB0408A00C0EC93 /* RLMUser+ObjectServerTests.mm in Sources */ = {isa = PBXBuildFile; fileRef = 1AF64DD11DA304A90081EB15 /* RLMUser+ObjectServerTests.mm */; };
		1A3623681D8384BA00945A54 /* RLMSyncConfiguration.mm in Sources */ = {isa = PBXBuildFile; fileRef = 1A3623661D8384BA00945A54 /* RLMSyncConfiguration.mm */; };
		1A7003081D5270C400FD9EE3 /* RLMSyncSession.mm in Sources */ = {isa = PBXBuildFile; fileRef = 1AD3870B1D4A7FBB00479110 /* RLMSyncSession.mm */; };
		1A7003091D5270C700FD9EE3 /* RLMSyncUtil.mm in Sources */ = {isa = PBXBuildFile; fileRef = 1A84132E1D4BCCE600C5326F /* RLMSyncUtil.mm */; };
		1A7003111D5270FF00FD9EE3 /* RLMSyncSession.h in Headers */ = {isa = PBXBuildFile; fileRef = 1AD3870A1D4A7FBB00479110 /* RLMSyncSession.h */; settings = {ATTRIBUTES = (Public, ); }; };
		1A7B823A1D51259F00750296 /* libz.tbd in Frameworks */ = {isa = PBXBuildFile; fileRef = 1A7B82391D51259F00750296 /* libz.tbd */; };
		1A7B823B1D5126D200750296 /* libz.tbd in Frameworks */ = {isa = PBXBuildFile; fileRef = 1A7B82391D51259F00750296 /* libz.tbd */; };
		1A7DE7071D38474F0029F0AE /* RLMSyncManager.h in Headers */ = {isa = PBXBuildFile; fileRef = 1AF7EA941D340AF70001A9B5 /* RLMSyncManager.h */; settings = {ATTRIBUTES = (Public, ); }; };
		1A7DE70B1D3847670029F0AE /* RLMSyncUtil.h in Headers */ = {isa = PBXBuildFile; fileRef = 1A4FFC971D35A71000B4B65C /* RLMSyncUtil.h */; settings = {ATTRIBUTES = (Public, ); }; };
		1A84132F1D4BCCE600C5326F /* RLMSyncUtil.mm in Sources */ = {isa = PBXBuildFile; fileRef = 1A84132E1D4BCCE600C5326F /* RLMSyncUtil.mm */; };
		1A90FCBB1D3D37F50086A57F /* RLMSyncManager.mm in Sources */ = {isa = PBXBuildFile; fileRef = 1AF7EA951D340AF70001A9B5 /* RLMSyncManager.mm */; };
		1AA5AE981D989BE400ED8C27 /* SwiftSyncTestCase.swift in Sources */ = {isa = PBXBuildFile; fileRef = 1AA5AE961D989BE000ED8C27 /* SwiftSyncTestCase.swift */; };
		1AA5AE9C1D98A68E00ED8C27 /* RLMSyncTestCase.mm in Sources */ = {isa = PBXBuildFile; fileRef = 1AA5AE9B1D98A68E00ED8C27 /* RLMSyncTestCase.mm */; };
		1AA5AEA11D98C99800ED8C27 /* SwiftObjectServerTests.swift in Sources */ = {isa = PBXBuildFile; fileRef = 1AA5AE9F1D98C99500ED8C27 /* SwiftObjectServerTests.swift */; };
		1AA5AEA31D98DF1000ED8C27 /* RealmSwift.framework in Frameworks */ = {isa = PBXBuildFile; fileRef = 5D660FCC1BE98C560021E04F /* RealmSwift.framework */; };
		1AA5AEA41D98DF1500ED8C27 /* RealmSwift.framework in Embed Frameworks */ = {isa = PBXBuildFile; fileRef = 5D660FCC1BE98C560021E04F /* RealmSwift.framework */; settings = {ATTRIBUTES = (CodeSignOnCopy, RemoveHeadersOnCopy, ); }; };
		1AB605D31D495927007F53DE /* RealmCollection.swift in Sources */ = {isa = PBXBuildFile; fileRef = 1AB605D21D495927007F53DE /* RealmCollection.swift */; };
		1ABDCDAE1D792FEB003489E3 /* RLMUser.h in Headers */ = {isa = PBXBuildFile; fileRef = 1ABDCDAD1D792FEB003489E3 /* RLMUser.h */; settings = {ATTRIBUTES = (Public, ); }; };
		1ABDCDB01D793008003489E3 /* RLMUser.mm in Sources */ = {isa = PBXBuildFile; fileRef = 1ABDCDAF1D793008003489E3 /* RLMUser.mm */; };
		1ABDCDB11D793012003489E3 /* RLMUser.h in Headers */ = {isa = PBXBuildFile; fileRef = 1ABDCDAD1D792FEB003489E3 /* RLMUser.h */; settings = {ATTRIBUTES = (Public, ); }; };
		1ABF256F1D52AB6200BAC441 /* RLMRealmConfiguration+Sync.h in Headers */ = {isa = PBXBuildFile; fileRef = 1ABF256D1D52AB6200BAC441 /* RLMRealmConfiguration+Sync.h */; settings = {ATTRIBUTES = (Public, ); }; };
		1ABF25701D52AB6200BAC441 /* RLMRealmConfiguration+Sync.mm in Sources */ = {isa = PBXBuildFile; fileRef = 1ABF256E1D52AB6200BAC441 /* RLMRealmConfiguration+Sync.mm */; };
		1AD3870C1D4A7FBB00479110 /* RLMSyncSession.h in Headers */ = {isa = PBXBuildFile; fileRef = 1AD3870A1D4A7FBB00479110 /* RLMSyncSession.h */; settings = {ATTRIBUTES = (Public, ); }; };
		1AD3870D1D4A7FBB00479110 /* RLMSyncSession.mm in Sources */ = {isa = PBXBuildFile; fileRef = 1AD3870B1D4A7FBB00479110 /* RLMSyncSession.mm */; };
		1AD397CE1F72FFC7002AA897 /* RLMRealm+Sync.mm in Sources */ = {isa = PBXBuildFile; fileRef = 1AD397CC1F72FFC5002AA897 /* RLMRealm+Sync.mm */; };
		1AD397CF1F72FFC7002AA897 /* RLMRealm+Sync.h in Headers */ = {isa = PBXBuildFile; fileRef = 1AD397CD1F72FFC6002AA897 /* RLMRealm+Sync.h */; settings = {ATTRIBUTES = (Public, ); }; };
		1AD397D01F72FFCC002AA897 /* RLMRealm+Sync.h in Headers */ = {isa = PBXBuildFile; fileRef = 1AD397CD1F72FFC6002AA897 /* RLMRealm+Sync.h */; settings = {ATTRIBUTES = (Public, ); }; };
		1AD397D11F72FFCC002AA897 /* RLMRealm+Sync.mm in Sources */ = {isa = PBXBuildFile; fileRef = 1AD397CC1F72FFC5002AA897 /* RLMRealm+Sync.mm */; };
		1AF7EA961D340AF70001A9B5 /* RLMSyncManager.h in Headers */ = {isa = PBXBuildFile; fileRef = 1AF7EA941D340AF70001A9B5 /* RLMSyncManager.h */; settings = {ATTRIBUTES = (Public, ); }; };
		1AF7EA971D340AF70001A9B5 /* RLMSyncManager.mm in Sources */ = {isa = PBXBuildFile; fileRef = 1AF7EA951D340AF70001A9B5 /* RLMSyncManager.mm */; };
		1AFEF8411D52CD8D00495005 /* RLMRealmConfiguration+Sync.mm in Sources */ = {isa = PBXBuildFile; fileRef = 1ABF256E1D52AB6200BAC441 /* RLMRealmConfiguration+Sync.mm */; };
		1AFEF8421D52CD8F00495005 /* RLMRealmConfiguration+Sync.h in Headers */ = {isa = PBXBuildFile; fileRef = 1ABF256D1D52AB6200BAC441 /* RLMRealmConfiguration+Sync.h */; settings = {ATTRIBUTES = (Public, ); }; };
		1AFEF8431D52D2C900495005 /* Sync.swift in Sources */ = {isa = PBXBuildFile; fileRef = 1A7DE7021D38460B0029F0AE /* Sync.swift */; };
		2973CCF91C175AB400FEA0FA /* fileformat-pre-null.realm in Resources */ = {isa = PBXBuildFile; fileRef = 29B7FDF71C0DE76B0023224E /* fileformat-pre-null.realm */; };
		297FBEFB1C19F696009D1118 /* RLMTestCaseUtils.swift in Sources */ = {isa = PBXBuildFile; fileRef = 297FBEFA1C19F696009D1118 /* RLMTestCaseUtils.swift */; };
		29B7FDF61C0DA6560023224E /* Error.swift in Sources */ = {isa = PBXBuildFile; fileRef = 29B7FDF51C0DA6560023224E /* Error.swift */; };
		29B7FDFB1C0DE8100023224E /* fileformat-pre-null.realm in Resources */ = {isa = PBXBuildFile; fileRef = 29B7FDF71C0DE76B0023224E /* fileformat-pre-null.realm */; };
		29B7FDFC1C0DE8110023224E /* fileformat-pre-null.realm in Resources */ = {isa = PBXBuildFile; fileRef = 29B7FDF71C0DE76B0023224E /* fileformat-pre-null.realm */; };
		29EDB8E41A7708E700458D80 /* main.m in Sources */ = {isa = PBXBuildFile; fileRef = E8839B2D19E31FD90047B1A8 /* main.m */; };
		3F102CBD23DBC68300108FD2 /* Combine.swift in Sources */ = {isa = PBXBuildFile; fileRef = 3F102CBC23DBC68300108FD2 /* Combine.swift */; };
		3F149CCB2668112A00111D65 /* PersistedProperty.swift in Sources */ = {isa = PBXBuildFile; fileRef = 3F149CCA2668112A00111D65 /* PersistedProperty.swift */; };
		3F1D8D33265B071000593ABA /* RLMValue.h in Headers */ = {isa = PBXBuildFile; fileRef = 3F1D8D30265B071000593ABA /* RLMValue.h */; settings = {ATTRIBUTES = (Public, ); }; };
		3F1D8D34265B071000593ABA /* RLMValue.h in Headers */ = {isa = PBXBuildFile; fileRef = 3F1D8D30265B071000593ABA /* RLMValue.h */; settings = {ATTRIBUTES = (Public, ); }; };
		3F1D8D35265B071000593ABA /* RLMValue.mm in Sources */ = {isa = PBXBuildFile; fileRef = 3F1D8D31265B071000593ABA /* RLMValue.mm */; };
		3F1D8D36265B071000593ABA /* RLMValue.mm in Sources */ = {isa = PBXBuildFile; fileRef = 3F1D8D31265B071000593ABA /* RLMValue.mm */; };
		3F1D8D77265B075100593ABA /* MapTests.swift in Sources */ = {isa = PBXBuildFile; fileRef = 3F1D8D75265B075000593ABA /* MapTests.swift */; };
		3F1D8DCB265B077800593ABA /* PrimitiveRLMValuePropertyTests.m in Sources */ = {isa = PBXBuildFile; fileRef = 3F1D8D8E265B076C00593ABA /* PrimitiveRLMValuePropertyTests.m */; };
		3F1D8DFF265B078200593ABA /* RLMValueTests.m in Sources */ = {isa = PBXBuildFile; fileRef = 3F1D8D8D265B076C00593ABA /* RLMValueTests.m */; };
		3F1D903F265C073100593ABA /* RLMSwiftValueStorage.mm in Sources */ = {isa = PBXBuildFile; fileRef = CF44460526121B2A00BAFDB4 /* RLMSwiftValueStorage.mm */; };
		3F1D9068265C077C00593ABA /* RLMDictionary.h in Headers */ = {isa = PBXBuildFile; fileRef = 0C3BD4B225C1BDF1007CFDD3 /* RLMDictionary.h */; settings = {ATTRIBUTES = (Public, ); }; };
		3F1D9073265C077E00593ABA /* RLMDictionary.h in Headers */ = {isa = PBXBuildFile; fileRef = 0C3BD4B225C1BDF1007CFDD3 /* RLMDictionary.h */; settings = {ATTRIBUTES = (Public, ); }; };
		3F1D9092265C07A600593ABA /* RLMSwiftValueStorage.h in Headers */ = {isa = PBXBuildFile; fileRef = CF44460626121B2A00BAFDB4 /* RLMSwiftValueStorage.h */; settings = {ATTRIBUTES = (Private, ); }; };
		3F1D9093265C07A700593ABA /* RLMSwiftValueStorage.h in Headers */ = {isa = PBXBuildFile; fileRef = CF44460626121B2A00BAFDB4 /* RLMSwiftValueStorage.h */; settings = {ATTRIBUTES = (Private, ); }; };
		3F1D90BC265C08F800593ABA /* RLMSwiftValueStorage.mm in Sources */ = {isa = PBXBuildFile; fileRef = CF44460526121B2A00BAFDB4 /* RLMSwiftValueStorage.mm */; };
		3F1F47821B9612B300CD99A3 /* KVOTests.mm in Sources */ = {isa = PBXBuildFile; fileRef = 3F0F029D1B6FFE610046A4D5 /* KVOTests.mm */; };
		3F1F47831B9656B900CD99A3 /* KVOTests.mm in Sources */ = {isa = PBXBuildFile; fileRef = 3F0F029D1B6FFE610046A4D5 /* KVOTests.mm */; };
		3F222C4E1E26F51300CA0713 /* ThreadSafeReference.swift in Sources */ = {isa = PBXBuildFile; fileRef = 3F222C4D1E26F51300CA0713 /* ThreadSafeReference.swift */; };
		3F2633C31E9D630000B32D30 /* PrimitiveListTests.swift in Sources */ = {isa = PBXBuildFile; fileRef = 3F2633C21E9D630000B32D30 /* PrimitiveListTests.swift */; };
		3F275EC02433AB3300161E7F /* RLMUserAPIKey.h in Headers */ = {isa = PBXBuildFile; fileRef = CFAEF763242B672700EAF721 /* RLMUserAPIKey.h */; settings = {ATTRIBUTES = (Public, ); }; };
		3F275EC12433AB3900161E7F /* RLMAPIKeyAuth.h in Headers */ = {isa = PBXBuildFile; fileRef = CFAEF75F242B5F9A00EAF721 /* RLMAPIKeyAuth.h */; settings = {ATTRIBUTES = (Public, ); }; };
		3F275EC22433AB3E00161E7F /* RLMAPIKeyAuth.mm in Sources */ = {isa = PBXBuildFile; fileRef = CFAEF760242B5F9A00EAF721 /* RLMAPIKeyAuth.mm */; };
		3F275EC32433B77C00161E7F /* RLMUserAPIKey.mm in Sources */ = {isa = PBXBuildFile; fileRef = CFAEF764242B672700EAF721 /* RLMUserAPIKey.mm */; };
		3F2E66641CA0BA11004761D5 /* NotificationTests.m in Sources */ = {isa = PBXBuildFile; fileRef = 3F2E66611CA0B9D5004761D5 /* NotificationTests.m */; };
		3F2E66651CA0BA12004761D5 /* NotificationTests.m in Sources */ = {isa = PBXBuildFile; fileRef = 3F2E66611CA0B9D5004761D5 /* NotificationTests.m */; };
		3F336E8A1DA2FA14006CB5A0 /* RLMSyncConfiguration_Private.h in Headers */ = {isa = PBXBuildFile; fileRef = 1A36236A1D83868F00945A54 /* RLMSyncConfiguration_Private.h */; settings = {ATTRIBUTES = (Private, ); }; };
		3F336E8B1DA2FA15006CB5A0 /* RLMSyncConfiguration_Private.h in Headers */ = {isa = PBXBuildFile; fileRef = 1A36236A1D83868F00945A54 /* RLMSyncConfiguration_Private.h */; settings = {ATTRIBUTES = (Private, ); }; };
		3F34EC53268698BD000087A4 /* RLMSwiftProperty.h in Headers */ = {isa = PBXBuildFile; fileRef = 3F83E9A22630A14800FC9623 /* RLMSwiftProperty.h */; settings = {ATTRIBUTES = (Public, ); }; };
		3F3BBAF324B8FD32009D8D51 /* RLMSyncUtil.h in Headers */ = {isa = PBXBuildFile; fileRef = 1A4FFC971D35A71000B4B65C /* RLMSyncUtil.h */; settings = {ATTRIBUTES = (Public, ); }; };
		3F4657371F27F2EF00456B07 /* RLMTestCaseUtils.swift in Sources */ = {isa = PBXBuildFile; fileRef = 297FBEFA1C19F696009D1118 /* RLMTestCaseUtils.swift */; };
		3F4E0FF92654765C008B8C0B /* ModernKVOTests.swift in Sources */ = {isa = PBXBuildFile; fileRef = 3F4E0FF82654765C008B8C0B /* ModernKVOTests.swift */; };
		3F4E10102655CA33008B8C0B /* ModernObjectAccessorTests.swift in Sources */ = {isa = PBXBuildFile; fileRef = 3F4E100E2655CA33008B8C0B /* ModernObjectAccessorTests.swift */; };
		3F4E10112655CA33008B8C0B /* RealmPropertyTests.swift in Sources */ = {isa = PBXBuildFile; fileRef = 3F4E100F2655CA33008B8C0B /* RealmPropertyTests.swift */; };
		3F4F3AD523F71C790048DB43 /* RLMDecimal128.mm in Sources */ = {isa = PBXBuildFile; fileRef = 3F4F3ACF23F71C790048DB43 /* RLMDecimal128.mm */; };
		3F4F3AD623F71C790048DB43 /* RLMDecimal128.mm in Sources */ = {isa = PBXBuildFile; fileRef = 3F4F3ACF23F71C790048DB43 /* RLMDecimal128.mm */; };
		3F4F3AD723F71C790048DB43 /* RLMObjectId.h in Headers */ = {isa = PBXBuildFile; fileRef = 3F4F3AD023F71C790048DB43 /* RLMObjectId.h */; settings = {ATTRIBUTES = (Public, ); }; };
		3F4F3AD823F71C790048DB43 /* RLMObjectId.h in Headers */ = {isa = PBXBuildFile; fileRef = 3F4F3AD023F71C790048DB43 /* RLMObjectId.h */; settings = {ATTRIBUTES = (Public, ); }; };
		3F4F3ADB23F71C790048DB43 /* RLMObjectId.mm in Sources */ = {isa = PBXBuildFile; fileRef = 3F4F3AD223F71C790048DB43 /* RLMObjectId.mm */; };
		3F4F3ADC23F71C790048DB43 /* RLMObjectId.mm in Sources */ = {isa = PBXBuildFile; fileRef = 3F4F3AD223F71C790048DB43 /* RLMObjectId.mm */; };
		3F4F3ADD23F71C790048DB43 /* RLMDecimal128.h in Headers */ = {isa = PBXBuildFile; fileRef = 3F4F3AD323F71C790048DB43 /* RLMDecimal128.h */; settings = {ATTRIBUTES = (Public, ); }; };
		3F4F3ADE23F71C790048DB43 /* RLMDecimal128.h in Headers */ = {isa = PBXBuildFile; fileRef = 3F4F3AD323F71C790048DB43 /* RLMDecimal128.h */; settings = {ATTRIBUTES = (Public, ); }; };
		3F558C8722C29A03002F0F30 /* TestUtils.mm in Sources */ = {isa = PBXBuildFile; fileRef = 3F558C7E22C29A02002F0F30 /* TestUtils.mm */; };
		3F558C8822C29A03002F0F30 /* TestUtils.mm in Sources */ = {isa = PBXBuildFile; fileRef = 3F558C7E22C29A02002F0F30 /* TestUtils.mm */; };
		3F558C8922C29A03002F0F30 /* TestUtils.mm in Sources */ = {isa = PBXBuildFile; fileRef = 3F558C7E22C29A02002F0F30 /* TestUtils.mm */; };
		3F558C8A22C29A03002F0F30 /* TestUtils.mm in Sources */ = {isa = PBXBuildFile; fileRef = 3F558C7E22C29A02002F0F30 /* TestUtils.mm */; };
		3F558C8B22C29A03002F0F30 /* RLMTestObjects.m in Sources */ = {isa = PBXBuildFile; fileRef = 3F558C8222C29A02002F0F30 /* RLMTestObjects.m */; };
		3F558C8D22C29A03002F0F30 /* RLMTestObjects.m in Sources */ = {isa = PBXBuildFile; fileRef = 3F558C8222C29A02002F0F30 /* RLMTestObjects.m */; };
		3F558C8E22C29A03002F0F30 /* RLMTestObjects.m in Sources */ = {isa = PBXBuildFile; fileRef = 3F558C8222C29A02002F0F30 /* RLMTestObjects.m */; };
		3F558C8F22C29A03002F0F30 /* RLMTestCase.m in Sources */ = {isa = PBXBuildFile; fileRef = 3F558C8322C29A02002F0F30 /* RLMTestCase.m */; };
		3F558C9022C29A03002F0F30 /* RLMTestCase.m in Sources */ = {isa = PBXBuildFile; fileRef = 3F558C8322C29A02002F0F30 /* RLMTestCase.m */; };
		3F558C9122C29A03002F0F30 /* RLMTestCase.m in Sources */ = {isa = PBXBuildFile; fileRef = 3F558C8322C29A02002F0F30 /* RLMTestCase.m */; };
		3F558C9222C29A03002F0F30 /* RLMTestCase.m in Sources */ = {isa = PBXBuildFile; fileRef = 3F558C8322C29A02002F0F30 /* RLMTestCase.m */; };
		3F558C9322C29A03002F0F30 /* RLMMultiProcessTestCase.m in Sources */ = {isa = PBXBuildFile; fileRef = 3F558C8522C29A03002F0F30 /* RLMMultiProcessTestCase.m */; };
		3F558C9422C29A03002F0F30 /* RLMMultiProcessTestCase.m in Sources */ = {isa = PBXBuildFile; fileRef = 3F558C8522C29A03002F0F30 /* RLMMultiProcessTestCase.m */; };
		3F558C9622C29A03002F0F30 /* RLMMultiProcessTestCase.m in Sources */ = {isa = PBXBuildFile; fileRef = 3F558C8522C29A03002F0F30 /* RLMMultiProcessTestCase.m */; };
		3F572C941F2BDAAB00F6C9AB /* ThreadSafeReferenceTests.m in Sources */ = {isa = PBXBuildFile; fileRef = 3F572C911F2BDA9F00F6C9AB /* ThreadSafeReferenceTests.m */; };
		3F572C951F2BDAAC00F6C9AB /* ThreadSafeReferenceTests.m in Sources */ = {isa = PBXBuildFile; fileRef = 3F572C911F2BDA9F00F6C9AB /* ThreadSafeReferenceTests.m */; };
		3F572C961F2BDAB100F6C9AB /* PrimitiveArrayPropertyTests.m in Sources */ = {isa = PBXBuildFile; fileRef = 3F572C901F2BDA9F00F6C9AB /* PrimitiveArrayPropertyTests.m */; };
		3F572C971F2BDAB100F6C9AB /* PrimitiveArrayPropertyTests.m in Sources */ = {isa = PBXBuildFile; fileRef = 3F572C901F2BDA9F00F6C9AB /* PrimitiveArrayPropertyTests.m */; };
		3F67DB3C1E26D69C0024533D /* RLMThreadSafeReference.h in Headers */ = {isa = PBXBuildFile; fileRef = 3F67DB391E26D69C0024533D /* RLMThreadSafeReference.h */; settings = {ATTRIBUTES = (Public, ); }; };
		3F67DB3E1E26D69C0024533D /* RLMThreadSafeReference.mm in Sources */ = {isa = PBXBuildFile; fileRef = 3F67DB3B1E26D69C0024533D /* RLMThreadSafeReference.mm */; };
		3F67DB401E26D6A20024533D /* RLMThreadSafeReference.h in Headers */ = {isa = PBXBuildFile; fileRef = 3F67DB391E26D69C0024533D /* RLMThreadSafeReference.h */; settings = {ATTRIBUTES = (Public, ); }; };
		3F67DB411E26D6AD0024533D /* RLMThreadSafeReference.mm in Sources */ = {isa = PBXBuildFile; fileRef = 3F67DB3B1E26D69C0024533D /* RLMThreadSafeReference.mm */; };
		3F73BC921E3A877300FE80B6 /* RLMTestUtils.m in Sources */ = {isa = PBXBuildFile; fileRef = 3F73BC8B1E3A876600FE80B6 /* RLMTestUtils.m */; };
		3F73BC951E3A878500FE80B6 /* NSError+RLMSync.h in Headers */ = {isa = PBXBuildFile; fileRef = 3F73BC931E3A878500FE80B6 /* NSError+RLMSync.h */; settings = {ATTRIBUTES = (Public, ); }; };
		3F73BC961E3A878500FE80B6 /* NSError+RLMSync.m in Sources */ = {isa = PBXBuildFile; fileRef = 3F73BC941E3A878500FE80B6 /* NSError+RLMSync.m */; };
		3F73BC971E3A879700FE80B6 /* NSError+RLMSync.h in Headers */ = {isa = PBXBuildFile; fileRef = 3F73BC931E3A878500FE80B6 /* NSError+RLMSync.h */; settings = {ATTRIBUTES = (Public, ); }; };
		3F73BC981E3A879E00FE80B6 /* NSError+RLMSync.m in Sources */ = {isa = PBXBuildFile; fileRef = 3F73BC941E3A878500FE80B6 /* NSError+RLMSync.m */; };
		3F7556751BE95A0C0058BC7E /* AsyncTests.mm in Sources */ = {isa = PBXBuildFile; fileRef = 3F7556731BE95A050058BC7E /* AsyncTests.mm */; };
		3F7556761BE95A0D0058BC7E /* AsyncTests.mm in Sources */ = {isa = PBXBuildFile; fileRef = 3F7556731BE95A050058BC7E /* AsyncTests.mm */; };
		3F83E9A42630A14800FC9623 /* RLMSwiftProperty.h in Headers */ = {isa = PBXBuildFile; fileRef = 3F83E9A22630A14800FC9623 /* RLMSwiftProperty.h */; settings = {ATTRIBUTES = (Public, ); }; };
		3F8824FD1E5E335000586B35 /* MigrationTests.swift in Sources */ = {isa = PBXBuildFile; fileRef = 5D6610011BE98D880021E04F /* MigrationTests.swift */; };
		3F8824FE1E5E335000586B35 /* ObjectAccessorTests.swift in Sources */ = {isa = PBXBuildFile; fileRef = 5D6610021BE98D880021E04F /* ObjectAccessorTests.swift */; };
		3F8824FF1E5E335000586B35 /* ObjectCreationTests.swift in Sources */ = {isa = PBXBuildFile; fileRef = 5D6610031BE98D880021E04F /* ObjectCreationTests.swift */; };
		3F8825001E5E335000586B35 /* ObjectiveCSupportTests.swift in Sources */ = {isa = PBXBuildFile; fileRef = 5BC537151DD5B8D70055C524 /* ObjectiveCSupportTests.swift */; };
		3F8825011E5E335000586B35 /* ObjectSchemaInitializationTests.swift in Sources */ = {isa = PBXBuildFile; fileRef = 5D6610041BE98D880021E04F /* ObjectSchemaInitializationTests.swift */; };
		3F8825021E5E335000586B35 /* ObjectSchemaTests.swift in Sources */ = {isa = PBXBuildFile; fileRef = 5D6610051BE98D880021E04F /* ObjectSchemaTests.swift */; };
		3F8825031E5E335000586B35 /* ObjectTests.swift in Sources */ = {isa = PBXBuildFile; fileRef = 5D6610061BE98D880021E04F /* ObjectTests.swift */; };
		3F8825041E5E335000586B35 /* PerformanceTests.swift in Sources */ = {isa = PBXBuildFile; fileRef = 5D6610071BE98D880021E04F /* PerformanceTests.swift */; };
		3F8825051E5E335000586B35 /* PropertyTests.swift in Sources */ = {isa = PBXBuildFile; fileRef = 5D6610081BE98D880021E04F /* PropertyTests.swift */; };
		3F8825061E5E335000586B35 /* RealmCollectionTypeTests.swift in Sources */ = {isa = PBXBuildFile; fileRef = 5D6610091BE98D880021E04F /* RealmCollectionTypeTests.swift */; };
		3F8825071E5E335000586B35 /* RealmConfigurationTests.swift in Sources */ = {isa = PBXBuildFile; fileRef = 5D66100A1BE98D880021E04F /* RealmConfigurationTests.swift */; };
		3F8825081E5E335000586B35 /* RealmTests.swift in Sources */ = {isa = PBXBuildFile; fileRef = 5D66100C1BE98D880021E04F /* RealmTests.swift */; };
		3F8825091E5E335000586B35 /* SchemaTests.swift in Sources */ = {isa = PBXBuildFile; fileRef = 5D66100D1BE98D880021E04F /* SchemaTests.swift */; };
		3F88250A1E5E335000586B35 /* SortDescriptorTests.swift in Sources */ = {isa = PBXBuildFile; fileRef = 5D66100E1BE98D880021E04F /* SortDescriptorTests.swift */; };
		3F88250B1E5E335000586B35 /* SwiftLinkTests.swift in Sources */ = {isa = PBXBuildFile; fileRef = 5D66100F1BE98D880021E04F /* SwiftLinkTests.swift */; };
		3F88250C1E5E335000586B35 /* SwiftUnicodeTests.swift in Sources */ = {isa = PBXBuildFile; fileRef = 5D6610111BE98D880021E04F /* SwiftUnicodeTests.swift */; };
		3F88250D1E5E335000586B35 /* ThreadSafeReferenceTests.swift in Sources */ = {isa = PBXBuildFile; fileRef = 3F73BC841E3A870F00FE80B6 /* ThreadSafeReferenceTests.swift */; };
		3F8DCA7519930FCB0008BD7F /* SwiftTestObjects.swift in Sources */ = {isa = PBXBuildFile; fileRef = E8F8D90B196CB8DD00475368 /* SwiftTestObjects.swift */; };
		3F8DCA7619930FCB0008BD7F /* SwiftArrayPropertyTests.swift in Sources */ = {isa = PBXBuildFile; fileRef = E82FA60A195632F20043A3C3 /* SwiftArrayPropertyTests.swift */; };
		3F8DCA7719930FCB0008BD7F /* SwiftArrayTests.swift in Sources */ = {isa = PBXBuildFile; fileRef = E82FA60B195632F20043A3C3 /* SwiftArrayTests.swift */; };
		3F8DCA7819930FCB0008BD7F /* SwiftDynamicTests.swift in Sources */ = {isa = PBXBuildFile; fileRef = E83AF538196DDE58002275B2 /* SwiftDynamicTests.swift */; };
		3F8DCA7919930FCB0008BD7F /* SwiftLinkTests.swift in Sources */ = {isa = PBXBuildFile; fileRef = E82FA60D195632F20043A3C3 /* SwiftLinkTests.swift */; };
		3F8DCA7B19930FCB0008BD7F /* SwiftObjectInterfaceTests.swift in Sources */ = {isa = PBXBuildFile; fileRef = E82FA60F195632F20043A3C3 /* SwiftObjectInterfaceTests.swift */; };
		3F8DCA7C19930FCB0008BD7F /* SwiftPropertyTypeTest.swift in Sources */ = {isa = PBXBuildFile; fileRef = 26F3CA681986CC86004623E1 /* SwiftPropertyTypeTest.swift */; };
		3F8DCA7D19930FCB0008BD7F /* SwiftRealmTests.swift in Sources */ = {isa = PBXBuildFile; fileRef = E81A1FD01955FE0100FDED82 /* SwiftRealmTests.swift */; };
		3F8DCA7E19930FCB0008BD7F /* SwiftUnicodeTests.swift in Sources */ = {isa = PBXBuildFile; fileRef = E891759A197A1B600068ACC6 /* SwiftUnicodeTests.swift */; };
		3F90C1B22716169C0029000E /* TestValueFactory.swift in Sources */ = {isa = PBXBuildFile; fileRef = 3F90C1B12716169C0029000E /* TestValueFactory.swift */; };
		3F98162A2317763000C3543D /* libc++.tbd in Frameworks */ = {isa = PBXBuildFile; fileRef = 3F9816292317763000C3543D /* libc++.tbd */; };
		3F98162B2317763600C3543D /* libz.tbd in Frameworks */ = {isa = PBXBuildFile; fileRef = 1A7B82391D51259F00750296 /* libz.tbd */; };
		3F9863BB1D36876B00641C98 /* RLMClassInfo.mm in Sources */ = {isa = PBXBuildFile; fileRef = 3F9863B91D36876B00641C98 /* RLMClassInfo.mm */; };
		3F9863BC1D36876B00641C98 /* RLMClassInfo.mm in Sources */ = {isa = PBXBuildFile; fileRef = 3F9863B91D36876B00641C98 /* RLMClassInfo.mm */; };
		3F9ADA9426E7E87B007349A5 /* SwiftCollectionSyncTests.swift in Sources */ = {isa = PBXBuildFile; fileRef = 3F9ADA9326E7E87B007349A5 /* SwiftCollectionSyncTests.swift */; };
		3F9B4A6624CF8C0E00C72A4A /* realm-monorepo.xcframework in Frameworks */ = {isa = PBXBuildFile; fileRef = 3FE5B4D424CF3F06004D4EF3 /* realm-monorepo.xcframework */; };
		3F9D91822152D42F00474F09 /* main.m in Sources */ = {isa = PBXBuildFile; fileRef = E8839B2D19E31FD90047B1A8 /* main.m */; };
		3FA5E94D266064C4008F1345 /* ModernObjectCreationTests.swift in Sources */ = {isa = PBXBuildFile; fileRef = 3FA5E94C266064C4008F1345 /* ModernObjectCreationTests.swift */; };
		3FB19069265ECF0C00DA7C76 /* ModernObjectTests.swift in Sources */ = {isa = PBXBuildFile; fileRef = 3FB19068265ECF0C00DA7C76 /* ModernObjectTests.swift */; };
		3FB1906B265ED23300DA7C76 /* ModernTestObjects.swift in Sources */ = {isa = PBXBuildFile; fileRef = 3FB1906A265ED23300DA7C76 /* ModernTestObjects.swift */; };
		3FB4FA1719F5D2740020D53B /* SwiftTestObjects.swift in Sources */ = {isa = PBXBuildFile; fileRef = E8F8D90B196CB8DD00475368 /* SwiftTestObjects.swift */; };
		3FB4FA1819F5D2740020D53B /* SwiftArrayPropertyTests.swift in Sources */ = {isa = PBXBuildFile; fileRef = E82FA60A195632F20043A3C3 /* SwiftArrayPropertyTests.swift */; };
		3FB4FA1919F5D2740020D53B /* SwiftArrayTests.swift in Sources */ = {isa = PBXBuildFile; fileRef = E82FA60B195632F20043A3C3 /* SwiftArrayTests.swift */; };
		3FB4FA1A19F5D2740020D53B /* SwiftDynamicTests.swift in Sources */ = {isa = PBXBuildFile; fileRef = E83AF538196DDE58002275B2 /* SwiftDynamicTests.swift */; };
		3FB4FA1B19F5D2740020D53B /* SwiftLinkTests.swift in Sources */ = {isa = PBXBuildFile; fileRef = E82FA60D195632F20043A3C3 /* SwiftLinkTests.swift */; };
		3FB4FA1D19F5D2740020D53B /* SwiftObjectInterfaceTests.swift in Sources */ = {isa = PBXBuildFile; fileRef = E82FA60F195632F20043A3C3 /* SwiftObjectInterfaceTests.swift */; };
		3FB4FA1E19F5D2740020D53B /* SwiftPropertyTypeTest.swift in Sources */ = {isa = PBXBuildFile; fileRef = 26F3CA681986CC86004623E1 /* SwiftPropertyTypeTest.swift */; };
		3FB4FA1F19F5D2740020D53B /* SwiftRealmTests.swift in Sources */ = {isa = PBXBuildFile; fileRef = E81A1FD01955FE0100FDED82 /* SwiftRealmTests.swift */; };
		3FB4FA2019F5D2740020D53B /* SwiftUnicodeTests.swift in Sources */ = {isa = PBXBuildFile; fileRef = E891759A197A1B600068ACC6 /* SwiftUnicodeTests.swift */; };
		3FB6ABD72416A26100E318C2 /* ObjectId.swift in Sources */ = {isa = PBXBuildFile; fileRef = 3FB6ABD62416A26100E318C2 /* ObjectId.swift */; };
		3FB6ABD92416A27000E318C2 /* Decimal128.swift in Sources */ = {isa = PBXBuildFile; fileRef = 3FB6ABD82416A27000E318C2 /* Decimal128.swift */; };
		3FBEF67B1C63D66100F6935B /* RLMCollection.mm in Sources */ = {isa = PBXBuildFile; fileRef = 3FBEF6791C63D66100F6935B /* RLMCollection.mm */; };
		3FBEF67C1C63D66400F6935B /* RLMCollection.mm in Sources */ = {isa = PBXBuildFile; fileRef = 3FBEF6791C63D66100F6935B /* RLMCollection.mm */; };
		3FC3F912241808B400E27322 /* RLMEmbeddedObject.h in Headers */ = {isa = PBXBuildFile; fileRef = 3FC3F910241808B300E27322 /* RLMEmbeddedObject.h */; settings = {ATTRIBUTES = (Public, ); }; };
		3FC3F913241808B400E27322 /* RLMEmbeddedObject.h in Headers */ = {isa = PBXBuildFile; fileRef = 3FC3F910241808B300E27322 /* RLMEmbeddedObject.h */; settings = {ATTRIBUTES = (Public, ); }; };
		3FC3F914241808B400E27322 /* RLMEmbeddedObject.mm in Sources */ = {isa = PBXBuildFile; fileRef = 3FC3F911241808B300E27322 /* RLMEmbeddedObject.mm */; };
		3FC3F915241808B400E27322 /* RLMEmbeddedObject.mm in Sources */ = {isa = PBXBuildFile; fileRef = 3FC3F911241808B300E27322 /* RLMEmbeddedObject.mm */; };
		3FC3F9172419B63200E27322 /* EmbeddedObject.swift in Sources */ = {isa = PBXBuildFile; fileRef = 3FC3F9162419B63100E27322 /* EmbeddedObject.swift */; };
		3FCB1A7522A9B0A2003807FB /* CodableTests.swift in Sources */ = {isa = PBXBuildFile; fileRef = 3FCB1A7422A9B0A2003807FB /* CodableTests.swift */; };
		3FDCFEB619F6A8D3005E414A /* RLMSupport.swift in Sources */ = {isa = PBXBuildFile; fileRef = E88C36FF19745E5500C9963D /* RLMSupport.swift */; };
		3FDE338D19C39A87003B7DBA /* RLMSupport.swift in Sources */ = {isa = PBXBuildFile; fileRef = E88C36FF19745E5500C9963D /* RLMSupport.swift */; };
		3FE267D5264308680030F83C /* CollectionAccess.swift in Sources */ = {isa = PBXBuildFile; fileRef = 3FE267CF264308670030F83C /* CollectionAccess.swift */; };
		3FE267D6264308680030F83C /* ComplexTypes.swift in Sources */ = {isa = PBXBuildFile; fileRef = 3FE267D0264308680030F83C /* ComplexTypes.swift */; };
		3FE267D7264308680030F83C /* BasicTypes.swift in Sources */ = {isa = PBXBuildFile; fileRef = 3FE267D1264308680030F83C /* BasicTypes.swift */; };
		3FE267D8264308680030F83C /* Persistable.swift in Sources */ = {isa = PBXBuildFile; fileRef = 3FE267D2264308680030F83C /* Persistable.swift */; };
		3FE267D9264308680030F83C /* PropertyAccessors.swift in Sources */ = {isa = PBXBuildFile; fileRef = 3FE267D3264308680030F83C /* PropertyAccessors.swift */; };
		3FE267DA264308680030F83C /* SchemaDiscovery.swift in Sources */ = {isa = PBXBuildFile; fileRef = 3FE267D4264308680030F83C /* SchemaDiscovery.swift */; };
		3FE2BE0323D8CAD1002860E9 /* CombineTests.swift in Sources */ = {isa = PBXBuildFile; fileRef = 3FE2BE0223D8CAD1002860E9 /* CombineTests.swift */; };
		3FE5818622C2B4B900BA10E7 /* ObjectiveCSupport+Sync.swift in Sources */ = {isa = PBXBuildFile; fileRef = 3FE5818422C2B4B900BA10E7 /* ObjectiveCSupport+Sync.swift */; };
		3FE5819622C2CCA700BA10E7 /* RLMMultiProcessTestCase.m in Sources */ = {isa = PBXBuildFile; fileRef = 3F558C8522C29A03002F0F30 /* RLMMultiProcessTestCase.m */; };
		3FE5B4D724CF6909004D4EF3 /* realm-monorepo.xcframework in Frameworks */ = {isa = PBXBuildFile; fileRef = 3FE5B4D424CF3F06004D4EF3 /* realm-monorepo.xcframework */; };
		3FEB383F1E70AC8800F22712 /* ObjectCreationTests.mm in Sources */ = {isa = PBXBuildFile; fileRef = 3FEB383C1E70AC6900F22712 /* ObjectCreationTests.mm */; };
		3FEB38401E70AC8800F22712 /* ObjectCreationTests.mm in Sources */ = {isa = PBXBuildFile; fileRef = 3FEB383C1E70AC6900F22712 /* ObjectCreationTests.mm */; };
		3FEC4A3F1BBB18D400F009C3 /* SwiftSchemaTests.swift in Sources */ = {isa = PBXBuildFile; fileRef = 3FEC4A3D1BBB188B00F009C3 /* SwiftSchemaTests.swift */; };
		3FF3FFAF1F0D6D6400B84599 /* KVOTests.swift in Sources */ = {isa = PBXBuildFile; fileRef = 5D660FFF1BE98D880021E04F /* KVOTests.swift */; };
		3FFB5AF6266ECFC7008EF2E9 /* SwiftBSONTests.swift in Sources */ = {isa = PBXBuildFile; fileRef = 4996EA9F2465C44E003A1F51 /* SwiftBSONTests.swift */; };
		494566A9246E8C59000FD07F /* ObjectiveCSupport+BSON.swift in Sources */ = {isa = PBXBuildFile; fileRef = 494566A8246E8C59000FD07F /* ObjectiveCSupport+BSON.swift */; };
		4993220A24129DCE00A0EC8E /* RLMCredentials.h in Headers */ = {isa = PBXBuildFile; fileRef = 4993220324129DCD00A0EC8E /* RLMCredentials.h */; settings = {ATTRIBUTES = (Public, ); }; };
		4993220B24129DCE00A0EC8E /* RLMCredentials.h in Headers */ = {isa = PBXBuildFile; fileRef = 4993220324129DCD00A0EC8E /* RLMCredentials.h */; settings = {ATTRIBUTES = (Public, ); }; };
		4993220C24129DCE00A0EC8E /* RLMCredentials.mm in Sources */ = {isa = PBXBuildFile; fileRef = 4993220424129DCD00A0EC8E /* RLMCredentials.mm */; };
		4993220D24129DCE00A0EC8E /* RLMCredentials.mm in Sources */ = {isa = PBXBuildFile; fileRef = 4993220424129DCD00A0EC8E /* RLMCredentials.mm */; };
		4993220E24129DCE00A0EC8E /* RLMApp.mm in Sources */ = {isa = PBXBuildFile; fileRef = 4993220524129DCD00A0EC8E /* RLMApp.mm */; };
		4993220F24129DCE00A0EC8E /* RLMApp.mm in Sources */ = {isa = PBXBuildFile; fileRef = 4993220524129DCD00A0EC8E /* RLMApp.mm */; };
		4993221224129DCE00A0EC8E /* RLMApp.h in Headers */ = {isa = PBXBuildFile; fileRef = 4993220724129DCE00A0EC8E /* RLMApp.h */; settings = {ATTRIBUTES = (Public, ); }; };
		4993221324129DCE00A0EC8E /* RLMApp.h in Headers */ = {isa = PBXBuildFile; fileRef = 4993220724129DCE00A0EC8E /* RLMApp.h */; settings = {ATTRIBUTES = (Public, ); }; };
		4993221624129E6600A0EC8E /* RLMNetworkTransport.mm in Sources */ = {isa = PBXBuildFile; fileRef = 4993221424129E6500A0EC8E /* RLMNetworkTransport.mm */; };
		4993221724129E6600A0EC8E /* RLMNetworkTransport.mm in Sources */ = {isa = PBXBuildFile; fileRef = 4993221424129E6500A0EC8E /* RLMNetworkTransport.mm */; };
		4993221824129E6600A0EC8E /* RLMNetworkTransport.h in Headers */ = {isa = PBXBuildFile; fileRef = 4993221524129E6600A0EC8E /* RLMNetworkTransport.h */; settings = {ATTRIBUTES = (Public, ); }; };
		4993221924129E6600A0EC8E /* RLMNetworkTransport.h in Headers */ = {isa = PBXBuildFile; fileRef = 4993221524129E6600A0EC8E /* RLMNetworkTransport.h */; settings = {ATTRIBUTES = (Public, ); }; };
		4996EA9E2465BB8A003A1F51 /* BSON.swift in Sources */ = {isa = PBXBuildFile; fileRef = 4996EA9D2465BB8A003A1F51 /* BSON.swift */; };
		49DF0AA42463286800F7E0B8 /* RLMBSON.mm in Sources */ = {isa = PBXBuildFile; fileRef = 49E12CEF245DB7CC00359DF1 /* RLMBSON.mm */; };
		49E12CF0245DB7CC00359DF1 /* RLMBSON.mm in Sources */ = {isa = PBXBuildFile; fileRef = 49E12CEF245DB7CC00359DF1 /* RLMBSON.mm */; };
		49E12CF2245DB7E800359DF1 /* RLMBSON.h in Headers */ = {isa = PBXBuildFile; fileRef = 49E12CF1245DB7E800359DF1 /* RLMBSON.h */; settings = {ATTRIBUTES = (Public, ); }; };
		49E12CF3245DB7E800359DF1 /* RLMBSON.h in Headers */ = {isa = PBXBuildFile; fileRef = 49E12CF1245DB7E800359DF1 /* RLMBSON.h */; settings = {ATTRIBUTES = (Public, ); }; };
		49E12CF5245DBF8A00359DF1 /* RLMBSON_Private.hpp in Headers */ = {isa = PBXBuildFile; fileRef = 49E12CF4245DBF8A00359DF1 /* RLMBSON_Private.hpp */; settings = {ATTRIBUTES = (Private, ); }; };
		49E12CF6245DBF8A00359DF1 /* RLMBSON_Private.hpp in Headers */ = {isa = PBXBuildFile; fileRef = 49E12CF4245DBF8A00359DF1 /* RLMBSON_Private.hpp */; settings = {ATTRIBUTES = (Private, ); }; };
		530BA61426DFA1CB008FC550 /* RLMChildProcessEnvironment.m in Sources */ = {isa = PBXBuildFile; fileRef = 530BA61326DFA1CB008FC550 /* RLMChildProcessEnvironment.m */; };
		530BA61526DFA1CB008FC550 /* RLMChildProcessEnvironment.m in Sources */ = {isa = PBXBuildFile; fileRef = 530BA61326DFA1CB008FC550 /* RLMChildProcessEnvironment.m */; };
		530BA61626DFA1CB008FC550 /* RLMChildProcessEnvironment.m in Sources */ = {isa = PBXBuildFile; fileRef = 530BA61326DFA1CB008FC550 /* RLMChildProcessEnvironment.m */; };
		530BA61726DFA1CB008FC550 /* RLMChildProcessEnvironment.m in Sources */ = {isa = PBXBuildFile; fileRef = 530BA61326DFA1CB008FC550 /* RLMChildProcessEnvironment.m */; };
		53124AD925B71AF700771CE4 /* SwiftUITestHostUITests.swift in Sources */ = {isa = PBXBuildFile; fileRef = 53124AD825B71AF700771CE4 /* SwiftUITestHostUITests.swift */; };
		532E916F24AA533A003FD9DB /* TimeoutProxyServer.swift in Sources */ = {isa = PBXBuildFile; fileRef = 532E916E24AA533A003FD9DB /* TimeoutProxyServer.swift */; };
		5346E7322487AC9D00595C68 /* RLMBSONTests.mm in Sources */ = {isa = PBXBuildFile; fileRef = 5346E7312487AC9D00595C68 /* RLMBSONTests.mm */; };
		535EA9E225B0919800DBF3CD /* SwiftUI.swift in Sources */ = {isa = PBXBuildFile; fileRef = 535EA9E125B0919800DBF3CD /* SwiftUI.swift */; };
		535EAA7525B0B02B00DBF3CD /* SwiftUITests.swift in Sources */ = {isa = PBXBuildFile; fileRef = 535EAA7425B0B02B00DBF3CD /* SwiftUITests.swift */; };
		53626AAF25D31CAC00D9515D /* Objects.swift in Sources */ = {isa = PBXBuildFile; fileRef = 53626AAE25D31CAC00D9515D /* Objects.swift */; };
		53626AB025D31CAC00D9515D /* Objects.swift in Sources */ = {isa = PBXBuildFile; fileRef = 53626AAE25D31CAC00D9515D /* Objects.swift */; };
		537130C824A9E417001FDBBC /* RealmServer.swift in Sources */ = {isa = PBXBuildFile; fileRef = 537130C724A9E417001FDBBC /* RealmServer.swift */; };
		53A34E3625CDA0AC00698930 /* LaunchScreen.storyboard in Resources */ = {isa = PBXBuildFile; fileRef = 53A34E3325CDA0AC00698930 /* LaunchScreen.storyboard */; };
		53A34E3725CDA0AC00698930 /* SwiftUITestHostApp.swift in Sources */ = {isa = PBXBuildFile; fileRef = 53A34E3425CDA0AC00698930 /* SwiftUITestHostApp.swift */; };
		53CCC6C4257EC8A300A8FC50 /* RLMApp_Private.h in Headers */ = {isa = PBXBuildFile; fileRef = 53CCC6C3257EC8A300A8FC50 /* RLMApp_Private.h */; settings = {ATTRIBUTES = (Private, ); }; };
		53CCC6C5257EC8A300A8FC50 /* RLMApp_Private.h in Headers */ = {isa = PBXBuildFile; fileRef = 53CCC6C3257EC8A300A8FC50 /* RLMApp_Private.h */; settings = {ATTRIBUTES = (Private, ); }; };
		53CCC6E8257EC8C400A8FC50 /* RLMUser_Private.h in Headers */ = {isa = PBXBuildFile; fileRef = 53CCC6E7257EC8C300A8FC50 /* RLMUser_Private.h */; settings = {ATTRIBUTES = (Private, ); }; };
		53CCC6E9257EC8C400A8FC50 /* RLMUser_Private.h in Headers */ = {isa = PBXBuildFile; fileRef = 53CCC6E7257EC8C300A8FC50 /* RLMUser_Private.h */; settings = {ATTRIBUTES = (Private, ); }; };
		5B77EACE1DCC5614006AB51D /* ObjectiveCSupport.swift in Sources */ = {isa = PBXBuildFile; fileRef = 5B77EACD1DCC5614006AB51D /* ObjectiveCSupport.swift */; };
		5D03FB1F1E0DAFBA007D53EA /* PredicateUtilTests.mm in Sources */ = {isa = PBXBuildFile; fileRef = 5D03FB1E1E0DAFBA007D53EA /* PredicateUtilTests.mm */; };
		5D03FB201E0DAFBA007D53EA /* PredicateUtilTests.mm in Sources */ = {isa = PBXBuildFile; fileRef = 5D03FB1E1E0DAFBA007D53EA /* PredicateUtilTests.mm */; };
		5D128F2A1BE984E5001F4FBF /* Realm.framework in Embed Frameworks */ = {isa = PBXBuildFile; fileRef = 5D659ED91BE04556006515A0 /* Realm.framework */; settings = {ATTRIBUTES = (CodeSignOnCopy, RemoveHeadersOnCopy, ); }; };
		5D1534B81CCFF545008976D7 /* LinkingObjects.swift in Sources */ = {isa = PBXBuildFile; fileRef = 5D1534B71CCFF545008976D7 /* LinkingObjects.swift */; };
		5D1BF1FF1EF987AD00B7DC87 /* RLMCollection_Private.h in Headers */ = {isa = PBXBuildFile; fileRef = 5D1BF1FE1EF9875300B7DC87 /* RLMCollection_Private.h */; settings = {ATTRIBUTES = (Private, ); }; };
		5D1BF2001EF987AE00B7DC87 /* RLMCollection_Private.h in Headers */ = {isa = PBXBuildFile; fileRef = 5D1BF1FE1EF9875300B7DC87 /* RLMCollection_Private.h */; settings = {ATTRIBUTES = (Private, ); }; };
		5D3E1A2F1C1FC6D5002913BA /* RLMPredicateUtil.mm in Sources */ = {isa = PBXBuildFile; fileRef = 5D3E1A2D1C1FC6D5002913BA /* RLMPredicateUtil.mm */; };
		5D3E1A301C1FD1CF002913BA /* RLMPredicateUtil.mm in Sources */ = {isa = PBXBuildFile; fileRef = 5D3E1A2D1C1FC6D5002913BA /* RLMPredicateUtil.mm */; };
		5D432B8D1CC0713F00A610A9 /* LinkingObjectsTests.mm in Sources */ = {isa = PBXBuildFile; fileRef = 5D432B8C1CC0713F00A610A9 /* LinkingObjectsTests.mm */; };
		5D432B8E1CC0713F00A610A9 /* LinkingObjectsTests.mm in Sources */ = {isa = PBXBuildFile; fileRef = 5D432B8C1CC0713F00A610A9 /* LinkingObjectsTests.mm */; };
		5D6156EE1BE0689200A4BD3F /* Realm.framework in Frameworks */ = {isa = PBXBuildFile; fileRef = 5D659ED91BE04556006515A0 /* Realm.framework */; };
		5D6156FB1BE08E7E00A4BD3F /* PerformanceTests.m in Sources */ = {isa = PBXBuildFile; fileRef = 3F04EA2D1992BEE400C2CE2E /* PerformanceTests.m */; };
		5D659E851BE04556006515A0 /* RLMAccessor.mm in Sources */ = {isa = PBXBuildFile; fileRef = E81A1F641955FC9300FDED82 /* RLMAccessor.mm */; };
		5D659E861BE04556006515A0 /* RLMAnalytics.mm in Sources */ = {isa = PBXBuildFile; fileRef = E83591931B3DF05C0035F2F3 /* RLMAnalytics.mm */; };
		5D659E871BE04556006515A0 /* RLMArray.mm in Sources */ = {isa = PBXBuildFile; fileRef = E81A1F671955FC9300FDED82 /* RLMArray.mm */; };
		5D659E881BE04556006515A0 /* RLMManagedArray.mm in Sources */ = {isa = PBXBuildFile; fileRef = E81A1F691955FC9300FDED82 /* RLMManagedArray.mm */; };
		5D659E891BE04556006515A0 /* RLMConstants.m in Sources */ = {isa = PBXBuildFile; fileRef = E81A1F6C1955FC9300FDED82 /* RLMConstants.m */; };
		5D659E8A1BE04556006515A0 /* RLMSwiftCollectionBase.mm in Sources */ = {isa = PBXBuildFile; fileRef = 023B19561A3BA90D0067FB81 /* RLMSwiftCollectionBase.mm */; };
		5D659E8B1BE04556006515A0 /* RLMMigration.mm in Sources */ = {isa = PBXBuildFile; fileRef = 0207AB7E195DF9FB007EFB12 /* RLMMigration.mm */; };
		5D659E8C1BE04556006515A0 /* RLMObject.mm in Sources */ = {isa = PBXBuildFile; fileRef = E81A1F6F1955FC9300FDED82 /* RLMObject.mm */; };
		5D659E8D1BE04556006515A0 /* RLMObjectBase.mm in Sources */ = {isa = PBXBuildFile; fileRef = 023B19581A3BA90D0067FB81 /* RLMObjectBase.mm */; };
		5D659E8E1BE04556006515A0 /* RLMObjectSchema.mm in Sources */ = {isa = PBXBuildFile; fileRef = E81A1F721955FC9300FDED82 /* RLMObjectSchema.mm */; };
		5D659E8F1BE04556006515A0 /* RLMObjectStore.mm in Sources */ = {isa = PBXBuildFile; fileRef = E81A1F741955FC9300FDED82 /* RLMObjectStore.mm */; };
		5D659E901BE04556006515A0 /* RLMObservation.mm in Sources */ = {isa = PBXBuildFile; fileRef = 3F0F02AD1B6FFF3D0046A4D5 /* RLMObservation.mm */; };
		5D659E921BE04556006515A0 /* RLMProperty.mm in Sources */ = {isa = PBXBuildFile; fileRef = E81A1F771955FC9300FDED82 /* RLMProperty.mm */; };
		5D659E931BE04556006515A0 /* RLMQueryUtil.mm in Sources */ = {isa = PBXBuildFile; fileRef = E81A1F791955FC9300FDED82 /* RLMQueryUtil.mm */; };
		5D659E941BE04556006515A0 /* RLMRealm.mm in Sources */ = {isa = PBXBuildFile; fileRef = E81A1F7C1955FC9300FDED82 /* RLMRealm.mm */; };
		5D659E951BE04556006515A0 /* RLMRealmConfiguration.mm in Sources */ = {isa = PBXBuildFile; fileRef = C0D2DD061B6BDEA1004E8919 /* RLMRealmConfiguration.mm */; };
		5D659E961BE04556006515A0 /* RLMRealmUtil.mm in Sources */ = {isa = PBXBuildFile; fileRef = 027A4D221AB100E000AA46F9 /* RLMRealmUtil.mm */; };
		5D659E971BE04556006515A0 /* RLMResults.mm in Sources */ = {isa = PBXBuildFile; fileRef = E81A1F6A1955FC9300FDED82 /* RLMResults.mm */; };
		5D659E981BE04556006515A0 /* RLMSchema.mm in Sources */ = {isa = PBXBuildFile; fileRef = E81A1F7F1955FC9300FDED82 /* RLMSchema.mm */; };
		5D659E991BE04556006515A0 /* RLMSwiftSupport.m in Sources */ = {isa = PBXBuildFile; fileRef = 3F452EC519C2279800AFC154 /* RLMSwiftSupport.m */; };
		5D659E9A1BE04556006515A0 /* RLMUpdateChecker.mm in Sources */ = {isa = PBXBuildFile; fileRef = 3F20DA2119BE1EA6007DE308 /* RLMUpdateChecker.mm */; };
		5D659E9B1BE04556006515A0 /* RLMUtil.mm in Sources */ = {isa = PBXBuildFile; fileRef = E81A1F821955FC9300FDED82 /* RLMUtil.mm */; };
		5D659EA51BE04556006515A0 /* Realm.h in Headers */ = {isa = PBXBuildFile; fileRef = E8D89B9D1955FC6D00CF2B9A /* Realm.h */; settings = {ATTRIBUTES = (Public, ); }; };
		5D659EA71BE04556006515A0 /* RLMAccessor.h in Headers */ = {isa = PBXBuildFile; fileRef = E81A1F631955FC9300FDED82 /* RLMAccessor.h */; settings = {ATTRIBUTES = (Private, ); }; };
		5D659EA91BE04556006515A0 /* RLMArray.h in Headers */ = {isa = PBXBuildFile; fileRef = E81A1F661955FC9300FDED82 /* RLMArray.h */; settings = {ATTRIBUTES = (Public, ); }; };
		5D659EAA1BE04556006515A0 /* RLMArray_Private.h in Headers */ = {isa = PBXBuildFile; fileRef = 0237B5421A856F06004ACD57 /* RLMArray_Private.h */; settings = {ATTRIBUTES = (Private, ); }; };
		5D659EAB1BE04556006515A0 /* RLMCollection.h in Headers */ = {isa = PBXBuildFile; fileRef = 02B8EF5B19E7048D0045A93D /* RLMCollection.h */; settings = {ATTRIBUTES = (Public, ); }; };
		5D659EAC1BE04556006515A0 /* RLMConstants.h in Headers */ = {isa = PBXBuildFile; fileRef = E81A1F6B1955FC9300FDED82 /* RLMConstants.h */; settings = {ATTRIBUTES = (Public, ); }; };
		5D659EAE1BE04556006515A0 /* RLMSwiftCollectionBase.h in Headers */ = {isa = PBXBuildFile; fileRef = 023B19551A3BA90D0067FB81 /* RLMSwiftCollectionBase.h */; settings = {ATTRIBUTES = (Private, ); }; };
		5D659EAF1BE04556006515A0 /* RLMMigration.h in Headers */ = {isa = PBXBuildFile; fileRef = 0207AB7D195DF9FB007EFB12 /* RLMMigration.h */; settings = {ATTRIBUTES = (Public, ); }; };
		5D659EB01BE04556006515A0 /* RLMMigration_Private.h in Headers */ = {isa = PBXBuildFile; fileRef = 0207AB7C195DF9FB007EFB12 /* RLMMigration_Private.h */; settings = {ATTRIBUTES = (Private, ); }; };
		5D659EB11BE04556006515A0 /* RLMObject.h in Headers */ = {isa = PBXBuildFile; fileRef = E81A1F6E1955FC9300FDED82 /* RLMObject.h */; settings = {ATTRIBUTES = (Public, ); }; };
		5D659EB21BE04556006515A0 /* RLMObject_Private.h in Headers */ = {isa = PBXBuildFile; fileRef = E81A1F6D1955FC9300FDED82 /* RLMObject_Private.h */; settings = {ATTRIBUTES = (Private, ); }; };
		5D659EB31BE04556006515A0 /* RLMObjectBase.h in Headers */ = {isa = PBXBuildFile; fileRef = 023B19571A3BA90D0067FB81 /* RLMObjectBase.h */; settings = {ATTRIBUTES = (Public, ); }; };
		5D659EB41BE04556006515A0 /* RLMObjectBase_Dynamic.h in Headers */ = {isa = PBXBuildFile; fileRef = A05FA61E1B62C3900000C9B2 /* RLMObjectBase_Dynamic.h */; settings = {ATTRIBUTES = (Public, ); }; };
		5D659EB51BE04556006515A0 /* RLMObjectSchema.h in Headers */ = {isa = PBXBuildFile; fileRef = E81A1F711955FC9300FDED82 /* RLMObjectSchema.h */; settings = {ATTRIBUTES = (Public, ); }; };
		5D659EB61BE04556006515A0 /* RLMObjectSchema_Private.h in Headers */ = {isa = PBXBuildFile; fileRef = 29EDB8E91A7712E500458D80 /* RLMObjectSchema_Private.h */; settings = {ATTRIBUTES = (Private, ); }; };
		5D659EB81BE04556006515A0 /* RLMObjectStore.h in Headers */ = {isa = PBXBuildFile; fileRef = 29EDB8D71A7703C500458D80 /* RLMObjectStore.h */; settings = {ATTRIBUTES = (Private, ); }; };
		5D659EBC1BE04556006515A0 /* RLMProperty.h in Headers */ = {isa = PBXBuildFile; fileRef = E81A1F761955FC9300FDED82 /* RLMProperty.h */; settings = {ATTRIBUTES = (Public, ); }; };
		5D659EBD1BE04556006515A0 /* RLMProperty_Private.h in Headers */ = {isa = PBXBuildFile; fileRef = E81A1F751955FC9300FDED82 /* RLMProperty_Private.h */; settings = {ATTRIBUTES = (Private, ); }; };
		5D659EBF1BE04556006515A0 /* RLMRealm.h in Headers */ = {isa = PBXBuildFile; fileRef = E81A1F7B1955FC9300FDED82 /* RLMRealm.h */; settings = {ATTRIBUTES = (Public, ); }; };
		5D659EC01BE04556006515A0 /* RLMRealm_Dynamic.h in Headers */ = {isa = PBXBuildFile; fileRef = E8951F01196C96DE00D6461C /* RLMRealm_Dynamic.h */; settings = {ATTRIBUTES = (Public, ); }; };
		5D659EC11BE04556006515A0 /* RLMRealm_Private.h in Headers */ = {isa = PBXBuildFile; fileRef = 29EDB8E01A77070200458D80 /* RLMRealm_Private.h */; settings = {ATTRIBUTES = (Private, ); }; };
		5D659EC21BE04556006515A0 /* RLMRealmConfiguration.h in Headers */ = {isa = PBXBuildFile; fileRef = C0D2DD051B6BDEA1004E8919 /* RLMRealmConfiguration.h */; settings = {ATTRIBUTES = (Public, ); }; };
		5D659EC31BE04556006515A0 /* RLMRealmConfiguration_Private.h in Headers */ = {isa = PBXBuildFile; fileRef = C0D2DD0F1B6BE0DD004E8919 /* RLMRealmConfiguration_Private.h */; settings = {ATTRIBUTES = (Private, ); }; };
		5D659EC51BE04556006515A0 /* RLMResults.h in Headers */ = {isa = PBXBuildFile; fileRef = 02B8EF5819E601D80045A93D /* RLMResults.h */; settings = {ATTRIBUTES = (Public, ); }; };
		5D659EC61BE04556006515A0 /* RLMResults_Private.h in Headers */ = {isa = PBXBuildFile; fileRef = 29EDB8E51A7710B700458D80 /* RLMResults_Private.h */; settings = {ATTRIBUTES = (Private, ); }; };
		5D659EC71BE04556006515A0 /* RLMSchema.h in Headers */ = {isa = PBXBuildFile; fileRef = E81A1F7E1955FC9300FDED82 /* RLMSchema.h */; settings = {ATTRIBUTES = (Public, ); }; };
		5D659EC81BE04556006515A0 /* RLMSchema_Private.h in Headers */ = {isa = PBXBuildFile; fileRef = E81A1F7D1955FC9300FDED82 /* RLMSchema_Private.h */; settings = {ATTRIBUTES = (Private, ); }; };
		5D659EC91BE04556006515A0 /* RLMSwiftSupport.h in Headers */ = {isa = PBXBuildFile; fileRef = 3FE79FF719BA6A5900780C9A /* RLMSwiftSupport.h */; settings = {ATTRIBUTES = (Private, ); }; };
		5D659ED21BE04556006515A0 /* CHANGELOG.md in Resources */ = {isa = PBXBuildFile; fileRef = E81A1FB31955FCE000FDED82 /* CHANGELOG.md */; };
		5D659ED51BE04556006515A0 /* LICENSE in Resources */ = {isa = PBXBuildFile; fileRef = E81A1FB41955FCE000FDED82 /* LICENSE */; };
		5D660FDD1BE98C7C0021E04F /* RealmSwift.framework in Frameworks */ = {isa = PBXBuildFile; fileRef = 5D660FCC1BE98C560021E04F /* RealmSwift.framework */; };
		5D660FF11BE98D670021E04F /* Aliases.swift in Sources */ = {isa = PBXBuildFile; fileRef = 5D660FE31BE98D670021E04F /* Aliases.swift */; };
		5D660FF21BE98D670021E04F /* List.swift in Sources */ = {isa = PBXBuildFile; fileRef = 5D660FE41BE98D670021E04F /* List.swift */; };
		5D660FF31BE98D670021E04F /* Migration.swift in Sources */ = {isa = PBXBuildFile; fileRef = 5D660FE51BE98D670021E04F /* Migration.swift */; };
		5D660FF41BE98D670021E04F /* Object.swift in Sources */ = {isa = PBXBuildFile; fileRef = 5D660FE61BE98D670021E04F /* Object.swift */; };
		5D660FF51BE98D670021E04F /* ObjectSchema.swift in Sources */ = {isa = PBXBuildFile; fileRef = 5D660FE71BE98D670021E04F /* ObjectSchema.swift */; };
		5D660FF61BE98D670021E04F /* Optional.swift in Sources */ = {isa = PBXBuildFile; fileRef = 5D660FE81BE98D670021E04F /* Optional.swift */; };
		5D660FF71BE98D670021E04F /* Property.swift in Sources */ = {isa = PBXBuildFile; fileRef = 5D660FE91BE98D670021E04F /* Property.swift */; };
		5D660FF81BE98D670021E04F /* Realm.swift in Sources */ = {isa = PBXBuildFile; fileRef = 5D660FEA1BE98D670021E04F /* Realm.swift */; };
		5D660FFA1BE98D670021E04F /* RealmConfiguration.swift in Sources */ = {isa = PBXBuildFile; fileRef = 5D660FEC1BE98D670021E04F /* RealmConfiguration.swift */; };
		5D660FFB1BE98D670021E04F /* Results.swift in Sources */ = {isa = PBXBuildFile; fileRef = 5D660FED1BE98D670021E04F /* Results.swift */; };
		5D660FFC1BE98D670021E04F /* Schema.swift in Sources */ = {isa = PBXBuildFile; fileRef = 5D660FEE1BE98D670021E04F /* Schema.swift */; };
		5D660FFD1BE98D670021E04F /* SortDescriptor.swift in Sources */ = {isa = PBXBuildFile; fileRef = 5D660FEF1BE98D670021E04F /* SortDescriptor.swift */; };
		5D660FFE1BE98D670021E04F /* Util.swift in Sources */ = {isa = PBXBuildFile; fileRef = 5D660FF01BE98D670021E04F /* Util.swift */; };
		5D6610161BE98D880021E04F /* ListTests.swift in Sources */ = {isa = PBXBuildFile; fileRef = 5D6610001BE98D880021E04F /* ListTests.swift */; };
		5D6610251BE98D880021E04F /* SwiftTestObjects.swift in Sources */ = {isa = PBXBuildFile; fileRef = 5D6610101BE98D880021E04F /* SwiftTestObjects.swift */; };
		5D6610271BE98D880021E04F /* TestCase.swift in Sources */ = {isa = PBXBuildFile; fileRef = 5D6610121BE98D880021E04F /* TestCase.swift */; };
		5D66102A1BE98DD00021E04F /* Realm.framework in Frameworks */ = {isa = PBXBuildFile; fileRef = 5D659ED91BE04556006515A0 /* Realm.framework */; };
		5D66102E1BE98E500021E04F /* Realm.framework in Embed Frameworks */ = {isa = PBXBuildFile; fileRef = 5D659ED91BE04556006515A0 /* Realm.framework */; settings = {ATTRIBUTES = (CodeSignOnCopy, RemoveHeadersOnCopy, ); }; };
		5D66102F1BE98E540021E04F /* RealmSwift.framework in Embed Frameworks */ = {isa = PBXBuildFile; fileRef = 5D660FCC1BE98C560021E04F /* RealmSwift.framework */; settings = {ATTRIBUTES = (CodeSignOnCopy, RemoveHeadersOnCopy, ); }; };
		5DBEC9B11F719A9D001233EC /* Util.swift in Sources */ = {isa = PBXBuildFile; fileRef = 5D660FF01BE98D670021E04F /* Util.swift */; };
		5DD755831BE056DE002800DA /* RLMAccessor.mm in Sources */ = {isa = PBXBuildFile; fileRef = E81A1F641955FC9300FDED82 /* RLMAccessor.mm */; };
		5DD755841BE056DE002800DA /* RLMAnalytics.mm in Sources */ = {isa = PBXBuildFile; fileRef = E83591931B3DF05C0035F2F3 /* RLMAnalytics.mm */; };
		5DD755851BE056DE002800DA /* RLMArray.mm in Sources */ = {isa = PBXBuildFile; fileRef = E81A1F671955FC9300FDED82 /* RLMArray.mm */; };
		5DD755861BE056DE002800DA /* RLMManagedArray.mm in Sources */ = {isa = PBXBuildFile; fileRef = E81A1F691955FC9300FDED82 /* RLMManagedArray.mm */; };
		5DD755871BE056DE002800DA /* RLMConstants.m in Sources */ = {isa = PBXBuildFile; fileRef = E81A1F6C1955FC9300FDED82 /* RLMConstants.m */; };
		5DD755881BE056DE002800DA /* RLMSwiftCollectionBase.mm in Sources */ = {isa = PBXBuildFile; fileRef = 023B19561A3BA90D0067FB81 /* RLMSwiftCollectionBase.mm */; };
		5DD755891BE056DE002800DA /* RLMMigration.mm in Sources */ = {isa = PBXBuildFile; fileRef = 0207AB7E195DF9FB007EFB12 /* RLMMigration.mm */; };
		5DD7558A1BE056DE002800DA /* RLMObject.mm in Sources */ = {isa = PBXBuildFile; fileRef = E81A1F6F1955FC9300FDED82 /* RLMObject.mm */; };
		5DD7558B1BE056DE002800DA /* RLMObjectBase.mm in Sources */ = {isa = PBXBuildFile; fileRef = 023B19581A3BA90D0067FB81 /* RLMObjectBase.mm */; };
		5DD7558C1BE056DE002800DA /* RLMObjectSchema.mm in Sources */ = {isa = PBXBuildFile; fileRef = E81A1F721955FC9300FDED82 /* RLMObjectSchema.mm */; };
		5DD7558D1BE056DE002800DA /* RLMObjectStore.mm in Sources */ = {isa = PBXBuildFile; fileRef = E81A1F741955FC9300FDED82 /* RLMObjectStore.mm */; };
		5DD7558E1BE056DE002800DA /* RLMObservation.mm in Sources */ = {isa = PBXBuildFile; fileRef = 3F0F02AD1B6FFF3D0046A4D5 /* RLMObservation.mm */; };
		5DD755901BE056DE002800DA /* RLMProperty.mm in Sources */ = {isa = PBXBuildFile; fileRef = E81A1F771955FC9300FDED82 /* RLMProperty.mm */; };
		5DD755911BE056DE002800DA /* RLMQueryUtil.mm in Sources */ = {isa = PBXBuildFile; fileRef = E81A1F791955FC9300FDED82 /* RLMQueryUtil.mm */; };
		5DD755921BE056DE002800DA /* RLMRealm.mm in Sources */ = {isa = PBXBuildFile; fileRef = E81A1F7C1955FC9300FDED82 /* RLMRealm.mm */; };
		5DD755931BE056DE002800DA /* RLMRealmConfiguration.mm in Sources */ = {isa = PBXBuildFile; fileRef = C0D2DD061B6BDEA1004E8919 /* RLMRealmConfiguration.mm */; };
		5DD755941BE056DE002800DA /* RLMRealmUtil.mm in Sources */ = {isa = PBXBuildFile; fileRef = 027A4D221AB100E000AA46F9 /* RLMRealmUtil.mm */; };
		5DD755951BE056DE002800DA /* RLMResults.mm in Sources */ = {isa = PBXBuildFile; fileRef = E81A1F6A1955FC9300FDED82 /* RLMResults.mm */; };
		5DD755961BE056DE002800DA /* RLMSchema.mm in Sources */ = {isa = PBXBuildFile; fileRef = E81A1F7F1955FC9300FDED82 /* RLMSchema.mm */; };
		5DD755971BE056DE002800DA /* RLMSwiftSupport.m in Sources */ = {isa = PBXBuildFile; fileRef = 3F452EC519C2279800AFC154 /* RLMSwiftSupport.m */; };
		5DD755981BE056DE002800DA /* RLMUpdateChecker.mm in Sources */ = {isa = PBXBuildFile; fileRef = 3F20DA2119BE1EA6007DE308 /* RLMUpdateChecker.mm */; };
		5DD755991BE056DE002800DA /* RLMUtil.mm in Sources */ = {isa = PBXBuildFile; fileRef = E81A1F821955FC9300FDED82 /* RLMUtil.mm */; };
		5DD755A31BE056DE002800DA /* Realm.h in Headers */ = {isa = PBXBuildFile; fileRef = E8D89B9D1955FC6D00CF2B9A /* Realm.h */; settings = {ATTRIBUTES = (Public, ); }; };
		5DD755A51BE056DE002800DA /* RLMAccessor.h in Headers */ = {isa = PBXBuildFile; fileRef = E81A1F631955FC9300FDED82 /* RLMAccessor.h */; settings = {ATTRIBUTES = (Private, ); }; };
		5DD755A71BE056DE002800DA /* RLMArray.h in Headers */ = {isa = PBXBuildFile; fileRef = E81A1F661955FC9300FDED82 /* RLMArray.h */; settings = {ATTRIBUTES = (Public, ); }; };
		5DD755A81BE056DE002800DA /* RLMArray_Private.h in Headers */ = {isa = PBXBuildFile; fileRef = 0237B5421A856F06004ACD57 /* RLMArray_Private.h */; settings = {ATTRIBUTES = (Private, ); }; };
		5DD755A91BE056DE002800DA /* RLMCollection.h in Headers */ = {isa = PBXBuildFile; fileRef = 02B8EF5B19E7048D0045A93D /* RLMCollection.h */; settings = {ATTRIBUTES = (Public, ); }; };
		5DD755AA1BE056DE002800DA /* RLMConstants.h in Headers */ = {isa = PBXBuildFile; fileRef = E81A1F6B1955FC9300FDED82 /* RLMConstants.h */; settings = {ATTRIBUTES = (Public, ); }; };
		5DD755AC1BE056DE002800DA /* RLMSwiftCollectionBase.h in Headers */ = {isa = PBXBuildFile; fileRef = 023B19551A3BA90D0067FB81 /* RLMSwiftCollectionBase.h */; settings = {ATTRIBUTES = (Private, ); }; };
		5DD755AD1BE056DE002800DA /* RLMMigration.h in Headers */ = {isa = PBXBuildFile; fileRef = 0207AB7D195DF9FB007EFB12 /* RLMMigration.h */; settings = {ATTRIBUTES = (Public, ); }; };
		5DD755AE1BE056DE002800DA /* RLMMigration_Private.h in Headers */ = {isa = PBXBuildFile; fileRef = 0207AB7C195DF9FB007EFB12 /* RLMMigration_Private.h */; settings = {ATTRIBUTES = (Private, ); }; };
		5DD755AF1BE056DE002800DA /* RLMObject.h in Headers */ = {isa = PBXBuildFile; fileRef = E81A1F6E1955FC9300FDED82 /* RLMObject.h */; settings = {ATTRIBUTES = (Public, ); }; };
		5DD755B01BE056DE002800DA /* RLMObject_Private.h in Headers */ = {isa = PBXBuildFile; fileRef = E81A1F6D1955FC9300FDED82 /* RLMObject_Private.h */; settings = {ATTRIBUTES = (Private, ); }; };
		5DD755B11BE056DE002800DA /* RLMObjectBase.h in Headers */ = {isa = PBXBuildFile; fileRef = 023B19571A3BA90D0067FB81 /* RLMObjectBase.h */; settings = {ATTRIBUTES = (Public, ); }; };
		5DD755B21BE056DE002800DA /* RLMObjectBase_Dynamic.h in Headers */ = {isa = PBXBuildFile; fileRef = A05FA61E1B62C3900000C9B2 /* RLMObjectBase_Dynamic.h */; settings = {ATTRIBUTES = (Public, ); }; };
		5DD755B31BE056DE002800DA /* RLMObjectSchema.h in Headers */ = {isa = PBXBuildFile; fileRef = E81A1F711955FC9300FDED82 /* RLMObjectSchema.h */; settings = {ATTRIBUTES = (Public, ); }; };
		5DD755B41BE056DE002800DA /* RLMObjectSchema_Private.h in Headers */ = {isa = PBXBuildFile; fileRef = 29EDB8E91A7712E500458D80 /* RLMObjectSchema_Private.h */; settings = {ATTRIBUTES = (Private, ); }; };
		5DD755B61BE056DE002800DA /* RLMObjectStore.h in Headers */ = {isa = PBXBuildFile; fileRef = 29EDB8D71A7703C500458D80 /* RLMObjectStore.h */; settings = {ATTRIBUTES = (Private, ); }; };
		5DD755BA1BE056DE002800DA /* RLMProperty.h in Headers */ = {isa = PBXBuildFile; fileRef = E81A1F761955FC9300FDED82 /* RLMProperty.h */; settings = {ATTRIBUTES = (Public, ); }; };
		5DD755BB1BE056DE002800DA /* RLMProperty_Private.h in Headers */ = {isa = PBXBuildFile; fileRef = E81A1F751955FC9300FDED82 /* RLMProperty_Private.h */; settings = {ATTRIBUTES = (Private, ); }; };
		5DD755BD1BE056DE002800DA /* RLMRealm.h in Headers */ = {isa = PBXBuildFile; fileRef = E81A1F7B1955FC9300FDED82 /* RLMRealm.h */; settings = {ATTRIBUTES = (Public, ); }; };
		5DD755BE1BE056DE002800DA /* RLMRealm_Dynamic.h in Headers */ = {isa = PBXBuildFile; fileRef = E8951F01196C96DE00D6461C /* RLMRealm_Dynamic.h */; settings = {ATTRIBUTES = (Public, ); }; };
		5DD755BF1BE056DE002800DA /* RLMRealm_Private.h in Headers */ = {isa = PBXBuildFile; fileRef = 29EDB8E01A77070200458D80 /* RLMRealm_Private.h */; settings = {ATTRIBUTES = (Private, ); }; };
		5DD755C01BE056DE002800DA /* RLMRealmConfiguration.h in Headers */ = {isa = PBXBuildFile; fileRef = C0D2DD051B6BDEA1004E8919 /* RLMRealmConfiguration.h */; settings = {ATTRIBUTES = (Public, ); }; };
		5DD755C11BE056DE002800DA /* RLMRealmConfiguration_Private.h in Headers */ = {isa = PBXBuildFile; fileRef = C0D2DD0F1B6BE0DD004E8919 /* RLMRealmConfiguration_Private.h */; settings = {ATTRIBUTES = (Private, ); }; };
		5DD755C31BE056DE002800DA /* RLMResults.h in Headers */ = {isa = PBXBuildFile; fileRef = 02B8EF5819E601D80045A93D /* RLMResults.h */; settings = {ATTRIBUTES = (Public, ); }; };
		5DD755C41BE056DE002800DA /* RLMResults_Private.h in Headers */ = {isa = PBXBuildFile; fileRef = 29EDB8E51A7710B700458D80 /* RLMResults_Private.h */; settings = {ATTRIBUTES = (Private, ); }; };
		5DD755C51BE056DE002800DA /* RLMSchema.h in Headers */ = {isa = PBXBuildFile; fileRef = E81A1F7E1955FC9300FDED82 /* RLMSchema.h */; settings = {ATTRIBUTES = (Public, ); }; };
		5DD755C61BE056DE002800DA /* RLMSchema_Private.h in Headers */ = {isa = PBXBuildFile; fileRef = E81A1F7D1955FC9300FDED82 /* RLMSchema_Private.h */; settings = {ATTRIBUTES = (Private, ); }; };
		5DD755C71BE056DE002800DA /* RLMSwiftSupport.h in Headers */ = {isa = PBXBuildFile; fileRef = 3FE79FF719BA6A5900780C9A /* RLMSwiftSupport.h */; settings = {ATTRIBUTES = (Private, ); }; };
		5DD755E21BE05DAF002800DA /* Realm.framework in Frameworks */ = {isa = PBXBuildFile; fileRef = 5DD755CF1BE056DE002800DA /* Realm.framework */; };
		6807E64A2487E8660096066F /* RLMPushClient.h in Headers */ = {isa = PBXBuildFile; fileRef = 6807E6492487E8660096066F /* RLMPushClient.h */; settings = {ATTRIBUTES = (Public, ); }; };
		6807E64C2487F7220096066F /* RLMPushClient.mm in Sources */ = {isa = PBXBuildFile; fileRef = 6807E64B2487F7220096066F /* RLMPushClient.mm */; };
		6807E64D2487F7220096066F /* RLMPushClient.mm in Sources */ = {isa = PBXBuildFile; fileRef = 6807E64B2487F7220096066F /* RLMPushClient.mm */; };
		6807E64F2487F9210096066F /* RLMPushClient_Private.hpp in Headers */ = {isa = PBXBuildFile; fileRef = 6807E64E2487F9210096066F /* RLMPushClient_Private.hpp */; settings = {ATTRIBUTES = (Private, ); }; };
		6807E6502487F9210096066F /* RLMPushClient_Private.hpp in Headers */ = {isa = PBXBuildFile; fileRef = 6807E64E2487F9210096066F /* RLMPushClient_Private.hpp */; settings = {ATTRIBUTES = (Private, ); }; };
		681EE33B25EE8E1400A9DEC5 /* AnyRealmValue.swift in Sources */ = {isa = PBXBuildFile; fileRef = 681EE33A25EE8E1400A9DEC5 /* AnyRealmValue.swift */; };
		681EE34725EE8E5600A9DEC5 /* ObjectiveCSupport+AnyRealmValue.swift in Sources */ = {isa = PBXBuildFile; fileRef = 681EE34625EE8E5600A9DEC5 /* ObjectiveCSupport+AnyRealmValue.swift */; };
		684BE25224927ACA00F122B1 /* RLMPushClient.h in Headers */ = {isa = PBXBuildFile; fileRef = 6807E6492487E8660096066F /* RLMPushClient.h */; settings = {ATTRIBUTES = (Public, ); }; };
		68A7B91D2543538B00C703BC /* RLMSupport.swift in Sources */ = {isa = PBXBuildFile; fileRef = E88C36FF19745E5500C9963D /* RLMSupport.swift */; };
		AC23487E26FC8619009129F2 /* RLMUser+ObjectServerTests.mm in Sources */ = {isa = PBXBuildFile; fileRef = 1AF64DD11DA304A90081EB15 /* RLMUser+ObjectServerTests.mm */; };
		AC2C2A40268E1B0200B4DA33 /* SwiftServerObjects.swift in Sources */ = {isa = PBXBuildFile; fileRef = AC2C2A3E268E1ACE00B4DA33 /* SwiftServerObjects.swift */; };
		AC2C2A41268E1B0700B4DA33 /* SwiftServerObjects.swift in Sources */ = {isa = PBXBuildFile; fileRef = AC2C2A3E268E1ACE00B4DA33 /* SwiftServerObjects.swift */; };
		AC320BAE268E1F2D0043D484 /* SwiftServerObjects.swift in Sources */ = {isa = PBXBuildFile; fileRef = AC2C2A3E268E1ACE00B4DA33 /* SwiftServerObjects.swift */; };
		AC74E38E27355BC0008294A4 /* RLMFlexibleSyncConfiguration_Private.h in Headers */ = {isa = PBXBuildFile; fileRef = AC74E38A27355BC0008294A4 /* RLMFlexibleSyncConfiguration_Private.h */; };
		AC74E39027355BC0008294A4 /* RLMFlexibleSyncConfiguration.h in Headers */ = {isa = PBXBuildFile; fileRef = AC74E38C27355BC0008294A4 /* RLMFlexibleSyncConfiguration.h */; };
		AC74E39127355BC0008294A4 /* RLMFlexibleSyncConfiguration.mm in Sources */ = {isa = PBXBuildFile; fileRef = AC74E38D27355BC0008294A4 /* RLMFlexibleSyncConfiguration.mm */; };
		AC7D182D261F2F560080E1D2 /* RLMObjectServerPartitionTests.mm in Sources */ = {isa = PBXBuildFile; fileRef = AC7D182B261F2F560080E1D2 /* RLMObjectServerPartitionTests.mm */; };
		AC7D182E261F2F560080E1D2 /* SwiftObjectServerPartitionTests.swift in Sources */ = {isa = PBXBuildFile; fileRef = AC7D182C261F2F560080E1D2 /* SwiftObjectServerPartitionTests.swift */; };
		AC8846762686573B00DF4A65 /* SwiftUISyncTestHostApp.swift in Sources */ = {isa = PBXBuildFile; fileRef = AC8846752686573B00DF4A65 /* SwiftUISyncTestHostApp.swift */; };
		AC8846782686573B00DF4A65 /* ContentView.swift in Sources */ = {isa = PBXBuildFile; fileRef = AC8846772686573B00DF4A65 /* ContentView.swift */; };
		AC8846B72687BC4100DF4A65 /* SwiftUIServerTests.swift in Sources */ = {isa = PBXBuildFile; fileRef = AC8846B62687BC4100DF4A65 /* SwiftUIServerTests.swift */; };
		AC88478626888CEE00DF4A65 /* SwiftUISyncTestHostUITests.swift in Sources */ = {isa = PBXBuildFile; fileRef = AC8846902686573D00DF4A65 /* SwiftUISyncTestHostUITests.swift */; };
		AC8847A9268926B500DF4A65 /* RealmServer.swift in Sources */ = {isa = PBXBuildFile; fileRef = 537130C724A9E417001FDBBC /* RealmServer.swift */; };
		AC8AE64B26BAD4B00037D4E5 /* SwiftMongoClientTests.swift in Sources */ = {isa = PBXBuildFile; fileRef = AC8AE64A26BAD4B00037D4E5 /* SwiftMongoClientTests.swift */; };
		ACB6FD2D273C60590009712F /* RLMSyncSubscription.h in Headers */ = {isa = PBXBuildFile; fileRef = ACB6FD2A273C60590009712F /* RLMSyncSubscription.h */; };
		ACB6FD2E273C60590009712F /* RLMSyncSubscription_Private.h in Headers */ = {isa = PBXBuildFile; fileRef = ACB6FD2B273C60590009712F /* RLMSyncSubscription_Private.h */; };
		ACB6FD2F273C60590009712F /* RLMSyncSubscription.mm in Sources */ = {isa = PBXBuildFile; fileRef = ACB6FD2C273C60590009712F /* RLMSyncSubscription.mm */; };
		ACB6FD35273C60CC0009712F /* SyncSubscription.swift in Sources */ = {isa = PBXBuildFile; fileRef = ACB6FD34273C60CC0009712F /* SyncSubscription.swift */; };
		ACB6FD36273C60FD0009712F /* SwiftFlexibleSyncServerTests.swift in Sources */ = {isa = PBXBuildFile; fileRef = ACB6FD31273C60920009712F /* SwiftFlexibleSyncServerTests.swift */; };
		ACB6FD37273C61040009712F /* RLMFlexibleSyncServerTests.mm in Sources */ = {isa = PBXBuildFile; fileRef = ACB6FD30273C60920009712F /* RLMFlexibleSyncServerTests.mm */; };
		ACB6FD38273D22F20009712F /* RLMFlexibleSyncConfiguration_Private.h in Headers */ = {isa = PBXBuildFile; fileRef = AC74E38A27355BC0008294A4 /* RLMFlexibleSyncConfiguration_Private.h */; };
		ACB6FD39273D230B0009712F /* RLMFlexibleSyncConfiguration.h in Headers */ = {isa = PBXBuildFile; fileRef = AC74E38C27355BC0008294A4 /* RLMFlexibleSyncConfiguration.h */; };
		ACB6FD3A273D23170009712F /* RLMFlexibleSyncConfiguration.mm in Sources */ = {isa = PBXBuildFile; fileRef = AC74E38D27355BC0008294A4 /* RLMFlexibleSyncConfiguration.mm */; };
		ACB6FD3B273D23F70009712F /* RLMSyncSubscription.h in Headers */ = {isa = PBXBuildFile; fileRef = ACB6FD2A273C60590009712F /* RLMSyncSubscription.h */; };
		ACB6FD3C273D23F90009712F /* RLMSyncSubscription.mm in Sources */ = {isa = PBXBuildFile; fileRef = ACB6FD2C273C60590009712F /* RLMSyncSubscription.mm */; };
		ACB6FD3D273D24000009712F /* RLMSyncSubscription_Private.h in Headers */ = {isa = PBXBuildFile; fileRef = ACB6FD2B273C60590009712F /* RLMSyncSubscription_Private.h */; };
		ACF08B6726DD936200686CBC /* Query.swift in Sources */ = {isa = PBXBuildFile; fileRef = ACF08B6626DD936200686CBC /* Query.swift */; };
		C042A48D1B7522A900771ED2 /* RealmConfigurationTests.mm in Sources */ = {isa = PBXBuildFile; fileRef = C042A48C1B7522A900771ED2 /* RealmConfigurationTests.mm */; };
		C042A48E1B7522A900771ED2 /* RealmConfigurationTests.mm in Sources */ = {isa = PBXBuildFile; fileRef = C042A48C1B7522A900771ED2 /* RealmConfigurationTests.mm */; };
		C0CDC0821B38DABA00C5716D /* UtilTests.mm in Sources */ = {isa = PBXBuildFile; fileRef = 021A88311AAFB5BE00EEAC84 /* UtilTests.mm */; };
		C0CDC0831B38DABB00C5716D /* UtilTests.mm in Sources */ = {isa = PBXBuildFile; fileRef = 021A88311AAFB5BE00EEAC84 /* UtilTests.mm */; };
		CF040494263DF0AA00F9AEE0 /* PrimitiveMapTests.swift in Sources */ = {isa = PBXBuildFile; fileRef = CF040493263DF0A900F9AEE0 /* PrimitiveMapTests.swift */; };
		CF052EFB25DEB671008EEF86 /* DictionaryPropertyTests.m in Sources */ = {isa = PBXBuildFile; fileRef = CF052EFA25DEB671008EEF86 /* DictionaryPropertyTests.m */; };
		CF052EFC25DEB671008EEF86 /* DictionaryPropertyTests.m in Sources */ = {isa = PBXBuildFile; fileRef = CF052EFA25DEB671008EEF86 /* DictionaryPropertyTests.m */; };
		CF08757D260B98E100B9BE60 /* RLMCollectionSyncTests.mm in Sources */ = {isa = PBXBuildFile; fileRef = CF08757C260B98E100B9BE60 /* RLMCollectionSyncTests.mm */; };
		CF0D04F1269365300038A058 /* KeyPathTests.swift in Sources */ = {isa = PBXBuildFile; fileRef = CF0D04F02693652E0038A058 /* KeyPathTests.swift */; };
		CF330BBE24E57D5F00F07EE2 /* RLMWatchTestUtility.m in Sources */ = {isa = PBXBuildFile; fileRef = CF330BBD24E57D5F00F07EE2 /* RLMWatchTestUtility.m */; };
		CF44461E26121C6800BAFDB4 /* RealmProperty.swift in Sources */ = {isa = PBXBuildFile; fileRef = CF44461D26121C6800BAFDB4 /* RealmProperty.swift */; };
		CF46CC0226D931BA00DE450C /* QueryTests.swift in Sources */ = {isa = PBXBuildFile; fileRef = CF46CC0026D931BA00DE450C /* QueryTests.swift */; };
		CF6E0482242A141200DB7F14 /* RLMEmailPasswordAuth.h in Headers */ = {isa = PBXBuildFile; fileRef = CF6E0480242A141200DB7F14 /* RLMEmailPasswordAuth.h */; settings = {ATTRIBUTES = (Public, ); }; };
		CF6E0483242A141200DB7F14 /* RLMEmailPasswordAuth.mm in Sources */ = {isa = PBXBuildFile; fileRef = CF6E0481242A141200DB7F14 /* RLMEmailPasswordAuth.mm */; };
		CF6E0486242A321200DB7F14 /* RLMProviderClient.h in Headers */ = {isa = PBXBuildFile; fileRef = CF6E0484242A321200DB7F14 /* RLMProviderClient.h */; settings = {ATTRIBUTES = (Public, ); }; };
		CF6E0487242A321200DB7F14 /* RLMProviderClient.mm in Sources */ = {isa = PBXBuildFile; fileRef = CF6E0485242A321200DB7F14 /* RLMProviderClient.mm */; };
		CF6E048A242A4B6D00DB7F14 /* RLMProviderClient.mm in Sources */ = {isa = PBXBuildFile; fileRef = CF6E0485242A321200DB7F14 /* RLMProviderClient.mm */; };
		CF6E048B242A4B6F00DB7F14 /* RLMProviderClient.h in Headers */ = {isa = PBXBuildFile; fileRef = CF6E0484242A321200DB7F14 /* RLMProviderClient.h */; settings = {ATTRIBUTES = (Public, ); }; };
		CF6E048C242A4B7100DB7F14 /* RLMEmailPasswordAuth.mm in Sources */ = {isa = PBXBuildFile; fileRef = CF6E0481242A141200DB7F14 /* RLMEmailPasswordAuth.mm */; };
		CF6E048D242A4B7400DB7F14 /* RLMEmailPasswordAuth.h in Headers */ = {isa = PBXBuildFile; fileRef = CF6E0480242A141200DB7F14 /* RLMEmailPasswordAuth.h */; settings = {ATTRIBUTES = (Public, ); }; };
		CF76F7DD24816AAB00890DD2 /* RLMUpdateResult.mm in Sources */ = {isa = PBXBuildFile; fileRef = CF76F7CB24816AA800890DD2 /* RLMUpdateResult.mm */; };
		CF76F7DE24816AAB00890DD2 /* RLMUpdateResult.mm in Sources */ = {isa = PBXBuildFile; fileRef = CF76F7CB24816AA800890DD2 /* RLMUpdateResult.mm */; };
		CF76F7DF24816AAB00890DD2 /* RLMUpdateResult.h in Headers */ = {isa = PBXBuildFile; fileRef = CF76F7CC24816AA800890DD2 /* RLMUpdateResult.h */; settings = {ATTRIBUTES = (Public, ); }; };
		CF76F7E024816AAB00890DD2 /* RLMUpdateResult.h in Headers */ = {isa = PBXBuildFile; fileRef = CF76F7CC24816AA800890DD2 /* RLMUpdateResult.h */; settings = {ATTRIBUTES = (Public, ); }; };
		CF76F7E524816AAB00890DD2 /* RLMMongoCollection.h in Headers */ = {isa = PBXBuildFile; fileRef = CF76F7CF24816AA900890DD2 /* RLMMongoCollection.h */; settings = {ATTRIBUTES = (Public, ); }; };
		CF76F7E624816AAB00890DD2 /* RLMMongoCollection.h in Headers */ = {isa = PBXBuildFile; fileRef = CF76F7CF24816AA900890DD2 /* RLMMongoCollection.h */; settings = {ATTRIBUTES = (Public, ); }; };
		CF76F7E724816AAB00890DD2 /* RLMFindOptions.mm in Sources */ = {isa = PBXBuildFile; fileRef = CF76F7D024816AAA00890DD2 /* RLMFindOptions.mm */; };
		CF76F7E824816AAB00890DD2 /* RLMFindOptions.mm in Sources */ = {isa = PBXBuildFile; fileRef = CF76F7D024816AAA00890DD2 /* RLMFindOptions.mm */; };
		CF76F7E924816AAB00890DD2 /* RLMMongoCollection.mm in Sources */ = {isa = PBXBuildFile; fileRef = CF76F7D124816AAA00890DD2 /* RLMMongoCollection.mm */; };
		CF76F7EA24816AAB00890DD2 /* RLMMongoCollection.mm in Sources */ = {isa = PBXBuildFile; fileRef = CF76F7D124816AAA00890DD2 /* RLMMongoCollection.mm */; };
		CF76F7F124816AAB00890DD2 /* RLMMongoClient.mm in Sources */ = {isa = PBXBuildFile; fileRef = CF76F7D524816AAA00890DD2 /* RLMMongoClient.mm */; };
		CF76F7F224816AAB00890DD2 /* RLMMongoClient.mm in Sources */ = {isa = PBXBuildFile; fileRef = CF76F7D524816AAA00890DD2 /* RLMMongoClient.mm */; };
		CF76F7F324816AAB00890DD2 /* RLMFindOneAndModifyOptions.h in Headers */ = {isa = PBXBuildFile; fileRef = CF76F7D624816AAA00890DD2 /* RLMFindOneAndModifyOptions.h */; settings = {ATTRIBUTES = (Public, ); }; };
		CF76F7F424816AAB00890DD2 /* RLMFindOneAndModifyOptions.h in Headers */ = {isa = PBXBuildFile; fileRef = CF76F7D624816AAA00890DD2 /* RLMFindOneAndModifyOptions.h */; settings = {ATTRIBUTES = (Public, ); }; };
		CF76F7F524816AAB00890DD2 /* RLMFindOptions.h in Headers */ = {isa = PBXBuildFile; fileRef = CF76F7D724816AAA00890DD2 /* RLMFindOptions.h */; settings = {ATTRIBUTES = (Public, ); }; };
		CF76F7F624816AAB00890DD2 /* RLMFindOptions.h in Headers */ = {isa = PBXBuildFile; fileRef = CF76F7D724816AAA00890DD2 /* RLMFindOptions.h */; settings = {ATTRIBUTES = (Public, ); }; };
		CF76F7F924816AAB00890DD2 /* RLMMongoDatabase.h in Headers */ = {isa = PBXBuildFile; fileRef = CF76F7D924816AAB00890DD2 /* RLMMongoDatabase.h */; settings = {ATTRIBUTES = (Public, ); }; };
		CF76F7FA24816AAB00890DD2 /* RLMMongoDatabase.h in Headers */ = {isa = PBXBuildFile; fileRef = CF76F7D924816AAB00890DD2 /* RLMMongoDatabase.h */; settings = {ATTRIBUTES = (Public, ); }; };
		CF76F7FB24816AAB00890DD2 /* RLMMongoClient.h in Headers */ = {isa = PBXBuildFile; fileRef = CF76F7DA24816AAB00890DD2 /* RLMMongoClient.h */; settings = {ATTRIBUTES = (Public, ); }; };
		CF76F7FC24816AAB00890DD2 /* RLMMongoClient.h in Headers */ = {isa = PBXBuildFile; fileRef = CF76F7DA24816AAB00890DD2 /* RLMMongoClient.h */; settings = {ATTRIBUTES = (Public, ); }; };
		CF76F7FD24816AAB00890DD2 /* RLMFindOneAndModifyOptions.mm in Sources */ = {isa = PBXBuildFile; fileRef = CF76F7DB24816AAB00890DD2 /* RLMFindOneAndModifyOptions.mm */; };
		CF76F7FE24816AAB00890DD2 /* RLMFindOneAndModifyOptions.mm in Sources */ = {isa = PBXBuildFile; fileRef = CF76F7DB24816AAB00890DD2 /* RLMFindOneAndModifyOptions.mm */; };
		CF76F80224816B3800890DD2 /* MongoClient.swift in Sources */ = {isa = PBXBuildFile; fileRef = CF76F80124816B3800890DD2 /* MongoClient.swift */; };
		CF986D1E25AE3B090039D287 /* RLMSet_Private.h in Headers */ = {isa = PBXBuildFile; fileRef = CF986D1A25AE3B080039D287 /* RLMSet_Private.h */; settings = {ATTRIBUTES = (Private, ); }; };
		CF986D1F25AE3B090039D287 /* RLMSet_Private.h in Headers */ = {isa = PBXBuildFile; fileRef = CF986D1A25AE3B080039D287 /* RLMSet_Private.h */; settings = {ATTRIBUTES = (Private, ); }; };
		CF986D2025AE3B090039D287 /* RLMSet.mm in Sources */ = {isa = PBXBuildFile; fileRef = CF986D1B25AE3B080039D287 /* RLMSet.mm */; };
		CF986D2125AE3B090039D287 /* RLMSet.mm in Sources */ = {isa = PBXBuildFile; fileRef = CF986D1B25AE3B080039D287 /* RLMSet.mm */; };
		CF986D2425AE3B090039D287 /* RLMSet.h in Headers */ = {isa = PBXBuildFile; fileRef = CF986D1D25AE3B090039D287 /* RLMSet.h */; settings = {ATTRIBUTES = (Public, ); }; };
		CF986D2525AE3B090039D287 /* RLMSet.h in Headers */ = {isa = PBXBuildFile; fileRef = CF986D1D25AE3B090039D287 /* RLMSet.h */; settings = {ATTRIBUTES = (Public, ); }; };
		CF986D3125AE3BD40039D287 /* PrimitiveSetPropertyTests.m in Sources */ = {isa = PBXBuildFile; fileRef = CF986D2F25AE3BD40039D287 /* PrimitiveSetPropertyTests.m */; };
		CF986D3225AE3BD40039D287 /* PrimitiveSetPropertyTests.m in Sources */ = {isa = PBXBuildFile; fileRef = CF986D2F25AE3BD40039D287 /* PrimitiveSetPropertyTests.m */; };
		CF986D3325AE3BD40039D287 /* SetPropertyTests.m in Sources */ = {isa = PBXBuildFile; fileRef = CF986D3025AE3BD40039D287 /* SetPropertyTests.m */; };
		CF986D3425AE3BD40039D287 /* SetPropertyTests.m in Sources */ = {isa = PBXBuildFile; fileRef = CF986D3025AE3BD40039D287 /* SetPropertyTests.m */; };
		CF986D6625AE3C540039D287 /* SwiftSetPropertyTests.swift in Sources */ = {isa = PBXBuildFile; fileRef = CF986D4725AE3C420039D287 /* SwiftSetPropertyTests.swift */; };
		CF986D7025AE3C550039D287 /* SwiftSetPropertyTests.swift in Sources */ = {isa = PBXBuildFile; fileRef = CF986D4725AE3C420039D287 /* SwiftSetPropertyTests.swift */; };
		CF986D8325AE3C590039D287 /* SwiftSetTests.swift in Sources */ = {isa = PBXBuildFile; fileRef = CF986D4825AE3C420039D287 /* SwiftSetTests.swift */; };
		CF986D8425AE3C5A0039D287 /* SwiftSetTests.swift in Sources */ = {isa = PBXBuildFile; fileRef = CF986D4825AE3C420039D287 /* SwiftSetTests.swift */; };
		CF986DE225AE3EC70039D287 /* MutableSetTests.swift in Sources */ = {isa = PBXBuildFile; fileRef = CF986DE125AE3EC70039D287 /* MutableSetTests.swift */; };
		CF986DF625AE3EDF0039D287 /* PrimitiveMutableSetTests.swift in Sources */ = {isa = PBXBuildFile; fileRef = CF986DF525AE3EDF0039D287 /* PrimitiveMutableSetTests.swift */; };
		CF9881C125DABC6500BD7E4F /* RLMManagedDictionary.mm in Sources */ = {isa = PBXBuildFile; fileRef = CF9881C025DABC6500BD7E4F /* RLMManagedDictionary.mm */; };
		CFAEF761242B5F9A00EAF721 /* RLMAPIKeyAuth.h in Headers */ = {isa = PBXBuildFile; fileRef = CFAEF75F242B5F9A00EAF721 /* RLMAPIKeyAuth.h */; settings = {ATTRIBUTES = (Public, ); }; };
		CFAEF762242B5F9A00EAF721 /* RLMAPIKeyAuth.mm in Sources */ = {isa = PBXBuildFile; fileRef = CFAEF760242B5F9A00EAF721 /* RLMAPIKeyAuth.mm */; };
		CFAEF765242B672700EAF721 /* RLMUserAPIKey.h in Headers */ = {isa = PBXBuildFile; fileRef = CFAEF763242B672700EAF721 /* RLMUserAPIKey.h */; settings = {ATTRIBUTES = (Public, ); }; };
		CFAEF766242B672700EAF721 /* RLMUserAPIKey.mm in Sources */ = {isa = PBXBuildFile; fileRef = CFAEF764242B672700EAF721 /* RLMUserAPIKey.mm */; };
		CFB4313A243DF87100471C18 /* App.swift in Sources */ = {isa = PBXBuildFile; fileRef = CFB43139243DF87100471C18 /* App.swift */; };
		CFB674A324EEE9CB00FBF0B8 /* WatchTestUtility.swift in Sources */ = {isa = PBXBuildFile; fileRef = CFB674A224EEE9CB00FBF0B8 /* WatchTestUtility.swift */; };
		CFD8D12025BB0B8B0037FE4D /* RLMManagedSet.mm in Sources */ = {isa = PBXBuildFile; fileRef = CFD8D11F25BB0B8B0037FE4D /* RLMManagedSet.mm */; };
		CFD8D13325BB0B900037FE4D /* RLMManagedSet.mm in Sources */ = {isa = PBXBuildFile; fileRef = CFD8D11F25BB0B8B0037FE4D /* RLMManagedSet.mm */; };
		CFE9CE31265554FB00BF96D6 /* MutableSet.swift in Sources */ = {isa = PBXBuildFile; fileRef = CF986D8E25AE3C980039D287 /* MutableSet.swift */; };
		CFE9CE3326555BBD00BF96D6 /* RealmKeyedCollection.swift in Sources */ = {isa = PBXBuildFile; fileRef = CFE9CE3226555BBD00BF96D6 /* RealmKeyedCollection.swift */; };
		CFFC8CC8262310C800929608 /* AnyRealmValueTests.swift in Sources */ = {isa = PBXBuildFile; fileRef = CFFC8CC7262310C800929608 /* AnyRealmValueTests.swift */; };
		CFFECBAA250646820010F585 /* Decimal128Tests.swift in Sources */ = {isa = PBXBuildFile; fileRef = CFFECBA8250646750010F585 /* Decimal128Tests.swift */; };
		CFFECBAD250667B20010F585 /* Decimal128Tests.m in Sources */ = {isa = PBXBuildFile; fileRef = CFFECBAB250667A90010F585 /* Decimal128Tests.m */; };
		CFFECBAE250667B20010F585 /* Decimal128Tests.m in Sources */ = {isa = PBXBuildFile; fileRef = CFFECBAB250667A90010F585 /* Decimal128Tests.m */; };
		CFFECBB0250690EA0010F585 /* ObjectIdTests.m in Sources */ = {isa = PBXBuildFile; fileRef = CFFECBAF250690EA0010F585 /* ObjectIdTests.m */; };
		CFFECBB1250690EA0010F585 /* ObjectIdTests.m in Sources */ = {isa = PBXBuildFile; fileRef = CFFECBAF250690EA0010F585 /* ObjectIdTests.m */; };
		CFFECBB525078EC40010F585 /* ObjectIdTests.swift in Sources */ = {isa = PBXBuildFile; fileRef = CFFECBB225078D100010F585 /* ObjectIdTests.swift */; };
		E81A1FD51955FE0100FDED82 /* ArrayPropertyTests.m in Sources */ = {isa = PBXBuildFile; fileRef = E81A1FB81955FE0100FDED82 /* ArrayPropertyTests.m */; settings = {COMPILER_FLAGS = "-fobjc-arc-exceptions"; }; };
		E81A1FDB1955FE0100FDED82 /* EnumeratorTests.m in Sources */ = {isa = PBXBuildFile; fileRef = E81A1FBB1955FE0100FDED82 /* EnumeratorTests.m */; settings = {COMPILER_FLAGS = "-fobjc-arc-exceptions"; }; };
		E81A1FDD1955FE0100FDED82 /* LinkTests.m in Sources */ = {isa = PBXBuildFile; fileRef = E81A1FBC1955FE0100FDED82 /* LinkTests.m */; settings = {COMPILER_FLAGS = "-fobjc-arc-exceptions"; }; };
		E81A1FE11955FE0100FDED82 /* ObjectInterfaceTests.m in Sources */ = {isa = PBXBuildFile; fileRef = E81A1FBE1955FE0100FDED82 /* ObjectInterfaceTests.m */; settings = {COMPILER_FLAGS = "-fobjc-arc-exceptions"; }; };
		E81A1FE31955FE0100FDED82 /* ObjectTests.m in Sources */ = {isa = PBXBuildFile; fileRef = E81A1FBF1955FE0100FDED82 /* ObjectTests.m */; settings = {COMPILER_FLAGS = "-fobjc-arc-exceptions"; }; };
		E81A1FE71955FE0100FDED82 /* QueryTests.m in Sources */ = {isa = PBXBuildFile; fileRef = E81A1FC11955FE0100FDED82 /* QueryTests.m */; };
		E81A1FEB1955FE0100FDED82 /* RealmTests.mm in Sources */ = {isa = PBXBuildFile; fileRef = E81A1FC31955FE0100FDED82 /* RealmTests.mm */; };
		E81A20021955FE0100FDED82 /* TransactionTests.m in Sources */ = {isa = PBXBuildFile; fileRef = E81A1FD11955FE0100FDED82 /* TransactionTests.m */; };
		E8267FE31D90B79000E001C7 /* Realm.framework in Frameworks */ = {isa = PBXBuildFile; fileRef = 5D659ED91BE04556006515A0 /* Realm.framework */; };
		E8267FE51D90B79000E001C7 /* Realm.framework in Embed Frameworks */ = {isa = PBXBuildFile; fileRef = 5D659ED91BE04556006515A0 /* Realm.framework */; settings = {ATTRIBUTES = (CodeSignOnCopy, RemoveHeadersOnCopy, ); }; };
		E8267FF11D90B8E700E001C7 /* RLMObjectServerTests.mm in Sources */ = {isa = PBXBuildFile; fileRef = E8267FF01D90B8E700E001C7 /* RLMObjectServerTests.mm */; };
		E856D213195615A900FB2FCF /* TransactionTests.m in Sources */ = {isa = PBXBuildFile; fileRef = E81A1FD11955FE0100FDED82 /* TransactionTests.m */; settings = {COMPILER_FLAGS = "-fobjc-arc-exceptions"; }; };
		E856D214195615A900FB2FCF /* ArrayPropertyTests.m in Sources */ = {isa = PBXBuildFile; fileRef = E81A1FB81955FE0100FDED82 /* ArrayPropertyTests.m */; settings = {COMPILER_FLAGS = "-fobjc-arc-exceptions"; }; };
		E856D216195615A900FB2FCF /* DynamicTests.m in Sources */ = {isa = PBXBuildFile; fileRef = E81A1FBA1955FE0100FDED82 /* DynamicTests.m */; settings = {COMPILER_FLAGS = "-fobjc-arc-exceptions"; }; };
		E856D217195615A900FB2FCF /* EnumeratorTests.m in Sources */ = {isa = PBXBuildFile; fileRef = E81A1FBB1955FE0100FDED82 /* EnumeratorTests.m */; settings = {COMPILER_FLAGS = "-fobjc-arc-exceptions"; }; };
		E856D218195615A900FB2FCF /* LinkTests.m in Sources */ = {isa = PBXBuildFile; fileRef = E81A1FBC1955FE0100FDED82 /* LinkTests.m */; settings = {COMPILER_FLAGS = "-fobjc-arc-exceptions"; }; };
		E856D21A195615A900FB2FCF /* ObjectInterfaceTests.m in Sources */ = {isa = PBXBuildFile; fileRef = E81A1FBE1955FE0100FDED82 /* ObjectInterfaceTests.m */; };
		E856D21B195615A900FB2FCF /* ObjectTests.m in Sources */ = {isa = PBXBuildFile; fileRef = E81A1FBF1955FE0100FDED82 /* ObjectTests.m */; };
		E856D21D195615A900FB2FCF /* QueryTests.m in Sources */ = {isa = PBXBuildFile; fileRef = E81A1FC11955FE0100FDED82 /* QueryTests.m */; };
		E856D21E195615A900FB2FCF /* RealmTests.mm in Sources */ = {isa = PBXBuildFile; fileRef = E81A1FC31955FE0100FDED82 /* RealmTests.mm */; };
		E8917598197A1B350068ACC6 /* UnicodeTests.m in Sources */ = {isa = PBXBuildFile; fileRef = E8917597197A1B350068ACC6 /* UnicodeTests.m */; };
		E8917599197A1B350068ACC6 /* UnicodeTests.m in Sources */ = {isa = PBXBuildFile; fileRef = E8917597197A1B350068ACC6 /* UnicodeTests.m */; };
		E8AE7C261EA436F800CDFF9A /* CompactionTests.swift in Sources */ = {isa = PBXBuildFile; fileRef = E8AE7C251EA436F800CDFF9A /* CompactionTests.swift */; };
		E8C6EAF41DD66C0C00EC1A03 /* RLMSyncUtil_Private.h in Headers */ = {isa = PBXBuildFile; fileRef = 1A1C6E241D3FFCF70077B6E7 /* RLMSyncUtil_Private.h */; settings = {ATTRIBUTES = (Private, ); }; };
		E8C6EAF51DD66C0C00EC1A03 /* RLMSyncUtil_Private.h in Headers */ = {isa = PBXBuildFile; fileRef = 1A1C6E241D3FFCF70077B6E7 /* RLMSyncUtil_Private.h */; settings = {ATTRIBUTES = (Private, ); }; };
		E8DA16F81E81210D0055141C /* CompactionTests.m in Sources */ = {isa = PBXBuildFile; fileRef = E8DA16F71E81210D0055141C /* CompactionTests.m */; };
		E8DA16F91E81210D0055141C /* CompactionTests.m in Sources */ = {isa = PBXBuildFile; fileRef = E8DA16F71E81210D0055141C /* CompactionTests.m */; };
		E8F992BE1F1401C100F634B5 /* RLMObjectBase_Private.h in Headers */ = {isa = PBXBuildFile; fileRef = E8F992BD1F1401C100F634B5 /* RLMObjectBase_Private.h */; settings = {ATTRIBUTES = (Private, ); }; };
		E8F992BF1F1401C100F634B5 /* RLMObjectBase_Private.h in Headers */ = {isa = PBXBuildFile; fileRef = E8F992BD1F1401C100F634B5 /* RLMObjectBase_Private.h */; settings = {ATTRIBUTES = (Private, ); }; };
/* End PBXBuildFile section */

/* Begin PBXContainerItemProxy section */
		3F9D917E2152D41A00474F09 /* PBXContainerItemProxy */ = {
			isa = PBXContainerItemProxy;
			containerPortal = E8D89B8F1955FC6D00CF2B9A /* Project object */;
			proxyType = 1;
			remoteGlobalIDString = 3F1A5E711992EB7400F45F4C;
			remoteInfo = TestHost;
		};
		3F9D91892152D47B00474F09 /* PBXContainerItemProxy */ = {
			isa = PBXContainerItemProxy;
			containerPortal = E8D89B8F1955FC6D00CF2B9A /* Project object */;
			proxyType = 1;
			remoteGlobalIDString = 3F9D91802152D42F00474F09;
			remoteInfo = "TestHost static";
		};
		3FC8BF34212B79F4001C2025 /* PBXContainerItemProxy */ = {
			isa = PBXContainerItemProxy;
			containerPortal = E8D89B8F1955FC6D00CF2B9A /* Project object */;
			proxyType = 1;
			remoteGlobalIDString = 3F1A5E711992EB7400F45F4C;
			remoteInfo = TestHost;
		};
		3FF5165126E96D2B00618280 /* PBXContainerItemProxy */ = {
			isa = PBXContainerItemProxy;
			containerPortal = E8D89B8F1955FC6D00CF2B9A /* Project object */;
			proxyType = 1;
			remoteGlobalIDString = 5D660FCB1BE98C560021E04F;
			remoteInfo = RealmSwift;
		};
		49E57A1B245C5B0E004AF428 /* PBXContainerItemProxy */ = {
			isa = PBXContainerItemProxy;
			containerPortal = E8D89B8F1955FC6D00CF2B9A /* Project object */;
			proxyType = 1;
			remoteGlobalIDString = 49E57A16245C3F31004AF428;
			remoteInfo = "Download BaaS";
		};
		534DF4CF25B86F3A00655AE2 /* PBXContainerItemProxy */ = {
			isa = PBXContainerItemProxy;
			containerPortal = E8D89B8F1955FC6D00CF2B9A /* Project object */;
			proxyType = 1;
			remoteGlobalIDString = 53124AB725B71AF600771CE4;
			remoteInfo = SwiftUITestHost;
		};
		537689AB24A7DD060008E57B /* PBXContainerItemProxy */ = {
			isa = PBXContainerItemProxy;
			containerPortal = E8D89B8F1955FC6D00CF2B9A /* Project object */;
			proxyType = 1;
			remoteGlobalIDString = 5D660FCB1BE98C560021E04F;
			remoteInfo = RealmSwift;
		};
		53BBF08C25B7436F00D225AD /* PBXContainerItemProxy */ = {
			isa = PBXContainerItemProxy;
			containerPortal = E8D89B8F1955FC6D00CF2B9A /* Project object */;
			proxyType = 1;
			remoteGlobalIDString = 5D660FCB1BE98C560021E04F;
			remoteInfo = RealmSwift;
		};
		5D6157011BE0A3A100A4BD3F /* PBXContainerItemProxy */ = {
			isa = PBXContainerItemProxy;
			containerPortal = E8D89B8F1955FC6D00CF2B9A /* Project object */;
			proxyType = 1;
			remoteGlobalIDString = 3F1A5E711992EB7400F45F4C;
			remoteInfo = TestHost;
		};
		5D660FDE1BE98C7C0021E04F /* PBXContainerItemProxy */ = {
			isa = PBXContainerItemProxy;
			containerPortal = E8D89B8F1955FC6D00CF2B9A /* Project object */;
			proxyType = 1;
			remoteGlobalIDString = 5D660FCB1BE98C560021E04F;
			remoteInfo = RealmSwift;
		};
		5D66102B1BE98DF60021E04F /* PBXContainerItemProxy */ = {
			isa = PBXContainerItemProxy;
			containerPortal = E8D89B8F1955FC6D00CF2B9A /* Project object */;
			proxyType = 1;
			remoteGlobalIDString = 5D659E7D1BE04556006515A0;
			remoteInfo = Realm;
		};
		5DD755D11BE05828002800DA /* PBXContainerItemProxy */ = {
			isa = PBXContainerItemProxy;
			containerPortal = E8D89B8F1955FC6D00CF2B9A /* Project object */;
			proxyType = 1;
			remoteGlobalIDString = 5D659E7D1BE04556006515A0;
			remoteInfo = Realm;
		};
		5DD755D31BE0582A002800DA /* PBXContainerItemProxy */ = {
			isa = PBXContainerItemProxy;
			containerPortal = E8D89B8F1955FC6D00CF2B9A /* Project object */;
			proxyType = 1;
			remoteGlobalIDString = 5DD7557B1BE056DE002800DA;
			remoteInfo = "Realm iOS static";
		};
		AC88469F2686577B00DF4A65 /* PBXContainerItemProxy */ = {
			isa = PBXContainerItemProxy;
			containerPortal = E8D89B8F1955FC6D00CF2B9A /* Project object */;
			proxyType = 1;
			remoteGlobalIDString = 5D660FCB1BE98C560021E04F;
			remoteInfo = RealmSwift;
		};
		AC88475B26888C6300DF4A65 /* PBXContainerItemProxy */ = {
			isa = PBXContainerItemProxy;
			containerPortal = E8D89B8F1955FC6D00CF2B9A /* Project object */;
			proxyType = 1;
			remoteGlobalIDString = 49E57A16245C3F31004AF428;
			remoteInfo = "Download BaaS";
		};
		AC88479D26891D4500DF4A65 /* PBXContainerItemProxy */ = {
			isa = PBXContainerItemProxy;
			containerPortal = E8D89B8F1955FC6D00CF2B9A /* Project object */;
			proxyType = 1;
			remoteGlobalIDString = AC8846722686573B00DF4A65;
			remoteInfo = SwifttUISyncTestHost;
		};
		E8267FB51D90B79000E001C7 /* PBXContainerItemProxy */ = {
			isa = PBXContainerItemProxy;
			containerPortal = E8D89B8F1955FC6D00CF2B9A /* Project object */;
			proxyType = 1;
			remoteGlobalIDString = 5D659E7D1BE04556006515A0;
			remoteInfo = Realm;
		};
/* End PBXContainerItemProxy section */

/* Begin PBXCopyFilesBuildPhase section */
		5D128F291BE984D4001F4FBF /* Embed Frameworks */ = {
			isa = PBXCopyFilesBuildPhase;
			buildActionMask = 2147483647;
			dstPath = "";
			dstSubfolderSpec = 10;
			files = (
				5D128F2A1BE984E5001F4FBF /* Realm.framework in Embed Frameworks */,
			);
			name = "Embed Frameworks";
			runOnlyForDeploymentPostprocessing = 0;
		};
		5D66102D1BE98E360021E04F /* Embed Frameworks */ = {
			isa = PBXCopyFilesBuildPhase;
			buildActionMask = 2147483647;
			dstPath = "";
			dstSubfolderSpec = 10;
			files = (
				5D66102E1BE98E500021E04F /* Realm.framework in Embed Frameworks */,
				5D66102F1BE98E540021E04F /* RealmSwift.framework in Embed Frameworks */,
			);
			name = "Embed Frameworks";
			runOnlyForDeploymentPostprocessing = 0;
		};
		AC88477A26888C6300DF4A65 /* Embed Frameworks */ = {
			isa = PBXCopyFilesBuildPhase;
			buildActionMask = 2147483647;
			dstPath = "";
			dstSubfolderSpec = 10;
			files = (
			);
			name = "Embed Frameworks";
			runOnlyForDeploymentPostprocessing = 0;
		};
		E8267FE41D90B79000E001C7 /* Embed Frameworks */ = {
			isa = PBXCopyFilesBuildPhase;
			buildActionMask = 2147483647;
			dstPath = "";
			dstSubfolderSpec = 10;
			files = (
				E8267FE51D90B79000E001C7 /* Realm.framework in Embed Frameworks */,
				1AA5AEA41D98DF1500ED8C27 /* RealmSwift.framework in Embed Frameworks */,
			);
			name = "Embed Frameworks";
			runOnlyForDeploymentPostprocessing = 0;
		};
/* End PBXCopyFilesBuildPhase section */

/* Begin PBXFileReference section */
		0207AB7C195DF9FB007EFB12 /* RLMMigration_Private.h */ = {isa = PBXFileReference; fileEncoding = 4; lastKnownFileType = sourcecode.c.h; path = RLMMigration_Private.h; sourceTree = "<group>"; };
		0207AB7D195DF9FB007EFB12 /* RLMMigration.h */ = {isa = PBXFileReference; fileEncoding = 4; lastKnownFileType = sourcecode.c.h; path = RLMMigration.h; sourceTree = "<group>"; };
		0207AB7E195DF9FB007EFB12 /* RLMMigration.mm */ = {isa = PBXFileReference; fileEncoding = 4; lastKnownFileType = sourcecode.cpp.objcpp; path = RLMMigration.mm; sourceTree = "<group>"; };
		0207AB85195DFA15007EFB12 /* MigrationTests.mm */ = {isa = PBXFileReference; fileEncoding = 4; lastKnownFileType = sourcecode.cpp.objcpp; path = MigrationTests.mm; sourceTree = "<group>"; };
		0207AB86195DFA15007EFB12 /* SchemaTests.mm */ = {isa = PBXFileReference; fileEncoding = 4; lastKnownFileType = sourcecode.cpp.objcpp; path = SchemaTests.mm; sourceTree = "<group>"; };
		0217D7B819CD0ACD00DE5C32 /* Swift-Tests-Bridging-Header.h */ = {isa = PBXFileReference; lastKnownFileType = sourcecode.c.h; path = "Swift-Tests-Bridging-Header.h"; sourceTree = "<group>"; };
		021A882F1AAFB5BE00EEAC84 /* EncryptionTests.mm */ = {isa = PBXFileReference; lastKnownFileType = sourcecode.cpp.objcpp; path = EncryptionTests.mm; sourceTree = "<group>"; };
		021A88301AAFB5BE00EEAC84 /* ObjectSchemaTests.m */ = {isa = PBXFileReference; lastKnownFileType = sourcecode.c.objc; path = ObjectSchemaTests.m; sourceTree = "<group>"; };
		021A88311AAFB5BE00EEAC84 /* UtilTests.mm */ = {isa = PBXFileReference; lastKnownFileType = sourcecode.cpp.objcpp; path = UtilTests.mm; sourceTree = "<group>"; };
		0237B5421A856F06004ACD57 /* RLMArray_Private.h */ = {isa = PBXFileReference; lastKnownFileType = sourcecode.c.h; path = RLMArray_Private.h; sourceTree = "<group>"; };
		023B19551A3BA90D0067FB81 /* RLMSwiftCollectionBase.h */ = {isa = PBXFileReference; fileEncoding = 4; lastKnownFileType = sourcecode.c.h; path = RLMSwiftCollectionBase.h; sourceTree = "<group>"; };
		023B19561A3BA90D0067FB81 /* RLMSwiftCollectionBase.mm */ = {isa = PBXFileReference; fileEncoding = 4; lastKnownFileType = sourcecode.cpp.objcpp; path = RLMSwiftCollectionBase.mm; sourceTree = "<group>"; };
		023B19571A3BA90D0067FB81 /* RLMObjectBase.h */ = {isa = PBXFileReference; fileEncoding = 4; lastKnownFileType = sourcecode.c.h; path = RLMObjectBase.h; sourceTree = "<group>"; };
		023B19581A3BA90D0067FB81 /* RLMObjectBase.mm */ = {isa = PBXFileReference; fileEncoding = 4; lastKnownFileType = sourcecode.cpp.objcpp; path = RLMObjectBase.mm; sourceTree = "<group>"; };
		023B19F71A423BD20067FB81 /* libc++.dylib */ = {isa = PBXFileReference; lastKnownFileType = "compiled.mach-o.dylib"; name = "libc++.dylib"; path = "usr/lib/libc++.dylib"; sourceTree = SDKROOT; };
		027A4D211AB100E000AA46F9 /* RLMRealmUtil.hpp */ = {isa = PBXFileReference; fileEncoding = 4; lastKnownFileType = sourcecode.cpp.h; path = RLMRealmUtil.hpp; sourceTree = "<group>"; };
		027A4D221AB100E000AA46F9 /* RLMRealmUtil.mm */ = {isa = PBXFileReference; fileEncoding = 4; lastKnownFileType = sourcecode.cpp.objcpp; path = RLMRealmUtil.mm; sourceTree = "<group>"; };
		027A4D291AB1012500AA46F9 /* InterprocessTests.m */ = {isa = PBXFileReference; fileEncoding = 4; lastKnownFileType = sourcecode.c.objc; path = InterprocessTests.m; sourceTree = "<group>"; };
		02AFB4611A80343600E11938 /* PropertyTests.m */ = {isa = PBXFileReference; fileEncoding = 4; lastKnownFileType = sourcecode.c.objc; path = PropertyTests.m; sourceTree = "<group>"; };
		02AFB4621A80343600E11938 /* ResultsTests.m */ = {isa = PBXFileReference; fileEncoding = 4; lastKnownFileType = sourcecode.c.objc; path = ResultsTests.m; sourceTree = "<group>"; };
		02B8EF5819E601D80045A93D /* RLMResults.h */ = {isa = PBXFileReference; fileEncoding = 4; lastKnownFileType = sourcecode.c.h; path = RLMResults.h; sourceTree = "<group>"; };
		02B8EF5B19E7048D0045A93D /* RLMCollection.h */ = {isa = PBXFileReference; fileEncoding = 4; lastKnownFileType = sourcecode.c.h; path = RLMCollection.h; sourceTree = "<group>"; };
		02E334C21A5F3C45009F8810 /* Realm.modulemap */ = {isa = PBXFileReference; lastKnownFileType = "sourcecode.module-map"; path = Realm.modulemap; sourceTree = "<group>"; };
		02E334C41A5F4923009F8810 /* RLMRealm_Private.hpp */ = {isa = PBXFileReference; lastKnownFileType = sourcecode.cpp.h; path = RLMRealm_Private.hpp; sourceTree = "<group>"; };
		0C3BD4B125C1BDF1007CFDD3 /* RLMDictionary.mm */ = {isa = PBXFileReference; lastKnownFileType = sourcecode.cpp.objcpp; path = RLMDictionary.mm; sourceTree = "<group>"; };
		0C3BD4B225C1BDF1007CFDD3 /* RLMDictionary.h */ = {isa = PBXFileReference; lastKnownFileType = sourcecode.c.h; path = RLMDictionary.h; sourceTree = "<group>"; };
		0C3BD4D225C1C5AB007CFDD3 /* Map.swift */ = {isa = PBXFileReference; lastKnownFileType = sourcecode.swift; path = Map.swift; sourceTree = "<group>"; };
		0C3BD50125C1DE6F007CFDD3 /* RLMDictionary_Private.h */ = {isa = PBXFileReference; lastKnownFileType = sourcecode.c.h; path = RLMDictionary_Private.h; sourceTree = "<group>"; };
		0C57969F25643D7500744CAE /* RLMUUID.mm */ = {isa = PBXFileReference; fileEncoding = 4; lastKnownFileType = sourcecode.cpp.objcpp; path = RLMUUID.mm; sourceTree = "<group>"; };
		0C7CA7C225C311DA0098A636 /* RLMManagedDictionary.mm */ = {isa = PBXFileReference; lastKnownFileType = sourcecode.cpp.objcpp; path = RLMManagedDictionary.mm; sourceTree = "<group>"; };
		0C86B33825E15B6000775FED /* PrimitiveDictionaryPropertyTests.m */ = {isa = PBXFileReference; fileEncoding = 4; lastKnownFileType = sourcecode.c.objc; path = PrimitiveDictionaryPropertyTests.m; sourceTree = "<group>"; };
		0C9758BE264974660097B48D /* SwiftRLMDictionaryTests.swift */ = {isa = PBXFileReference; fileEncoding = 4; lastKnownFileType = sourcecode.swift; path = SwiftRLMDictionaryTests.swift; sourceTree = "<group>"; };
		1A0512731D87413000806AEC /* RLMSyncUtil_Private.hpp */ = {isa = PBXFileReference; lastKnownFileType = sourcecode.cpp.h; path = RLMSyncUtil_Private.hpp; sourceTree = "<group>"; };
		1A1C6E241D3FFCF70077B6E7 /* RLMSyncUtil_Private.h */ = {isa = PBXFileReference; lastKnownFileType = sourcecode.c.h; path = RLMSyncUtil_Private.h; sourceTree = "<group>"; };
		1A1EBF861F269E8E00F47698 /* RLMResults_Private.hpp */ = {isa = PBXFileReference; lastKnownFileType = sourcecode.cpp.h; path = RLMResults_Private.hpp; sourceTree = "<group>"; };
		1A33C42A1DAEB9C4001E87AA /* RLMUser_Private.hpp */ = {isa = PBXFileReference; fileEncoding = 4; lastKnownFileType = sourcecode.cpp.h; path = RLMUser_Private.hpp; sourceTree = "<group>"; };
		1A3623651D8384BA00945A54 /* RLMSyncConfiguration.h */ = {isa = PBXFileReference; fileEncoding = 4; lastKnownFileType = sourcecode.c.h; path = RLMSyncConfiguration.h; sourceTree = "<group>"; };
		1A3623661D8384BA00945A54 /* RLMSyncConfiguration.mm */ = {isa = PBXFileReference; fileEncoding = 4; lastKnownFileType = sourcecode.cpp.objcpp; path = RLMSyncConfiguration.mm; sourceTree = "<group>"; };
		1A36236A1D83868F00945A54 /* RLMSyncConfiguration_Private.h */ = {isa = PBXFileReference; lastKnownFileType = sourcecode.c.h; path = RLMSyncConfiguration_Private.h; sourceTree = "<group>"; };
		1A4AC06D1D8BA86200DC9736 /* RLMSyncConfiguration_Private.hpp */ = {isa = PBXFileReference; lastKnownFileType = sourcecode.cpp.h; path = RLMSyncConfiguration_Private.hpp; sourceTree = "<group>"; };
		1A4FFC971D35A71000B4B65C /* RLMSyncUtil.h */ = {isa = PBXFileReference; fileEncoding = 4; lastKnownFileType = sourcecode.c.h; path = RLMSyncUtil.h; sourceTree = "<group>"; };
		1A7B82391D51259F00750296 /* libz.tbd */ = {isa = PBXFileReference; lastKnownFileType = "sourcecode.text-based-dylib-definition"; name = libz.tbd; path = usr/lib/libz.tbd; sourceTree = SDKROOT; };
		1A7DE7021D38460B0029F0AE /* Sync.swift */ = {isa = PBXFileReference; fileEncoding = 4; lastKnownFileType = sourcecode.swift; path = Sync.swift; sourceTree = "<group>"; };
		1A84132E1D4BCCE600C5326F /* RLMSyncUtil.mm */ = {isa = PBXFileReference; fileEncoding = 4; lastKnownFileType = sourcecode.cpp.objcpp; path = RLMSyncUtil.mm; sourceTree = "<group>"; };
		1AA5AE961D989BE000ED8C27 /* SwiftSyncTestCase.swift */ = {isa = PBXFileReference; fileEncoding = 4; lastKnownFileType = sourcecode.swift; lineEnding = 0; name = SwiftSyncTestCase.swift; path = Realm/ObjectServerTests/SwiftSyncTestCase.swift; sourceTree = "<group>"; };
		1AA5AE9A1D98A1B000ED8C27 /* Object-Server-Tests-Bridging-Header.h */ = {isa = PBXFileReference; lastKnownFileType = sourcecode.c.h; name = "Object-Server-Tests-Bridging-Header.h"; path = "Realm/ObjectServerTests/Object-Server-Tests-Bridging-Header.h"; sourceTree = "<group>"; };
		1AA5AE9B1D98A68E00ED8C27 /* RLMSyncTestCase.mm */ = {isa = PBXFileReference; fileEncoding = 4; lastKnownFileType = sourcecode.cpp.objcpp; name = RLMSyncTestCase.mm; path = Realm/ObjectServerTests/RLMSyncTestCase.mm; sourceTree = "<group>"; };
		1AA5AE9D1D98A6D800ED8C27 /* RLMSyncTestCase.h */ = {isa = PBXFileReference; lastKnownFileType = sourcecode.c.h; name = RLMSyncTestCase.h; path = Realm/ObjectServerTests/RLMSyncTestCase.h; sourceTree = "<group>"; };
		1AA5AE9F1D98C99500ED8C27 /* SwiftObjectServerTests.swift */ = {isa = PBXFileReference; fileEncoding = 4; lastKnownFileType = sourcecode.swift; name = SwiftObjectServerTests.swift; path = Realm/ObjectServerTests/SwiftObjectServerTests.swift; sourceTree = "<group>"; wrapsLines = 0; };
		1AB605D21D495927007F53DE /* RealmCollection.swift */ = {isa = PBXFileReference; fileEncoding = 4; lastKnownFileType = sourcecode.swift; path = RealmCollection.swift; sourceTree = "<group>"; };
		1ABDCDAD1D792FEB003489E3 /* RLMUser.h */ = {isa = PBXFileReference; fileEncoding = 4; lastKnownFileType = sourcecode.c.h; path = RLMUser.h; sourceTree = "<group>"; };
		1ABDCDAF1D793008003489E3 /* RLMUser.mm */ = {isa = PBXFileReference; fileEncoding = 4; lastKnownFileType = sourcecode.cpp.objcpp; path = RLMUser.mm; sourceTree = "<group>"; };
		1ABF256A1D528B9900BAC441 /* RLMSyncSession_Private.hpp */ = {isa = PBXFileReference; lastKnownFileType = sourcecode.cpp.h; path = RLMSyncSession_Private.hpp; sourceTree = "<group>"; };
		1ABF256D1D52AB6200BAC441 /* RLMRealmConfiguration+Sync.h */ = {isa = PBXFileReference; fileEncoding = 4; lastKnownFileType = sourcecode.c.h; path = "RLMRealmConfiguration+Sync.h"; sourceTree = "<group>"; };
		1ABF256E1D52AB6200BAC441 /* RLMRealmConfiguration+Sync.mm */ = {isa = PBXFileReference; fileEncoding = 4; lastKnownFileType = sourcecode.cpp.objcpp; path = "RLMRealmConfiguration+Sync.mm"; sourceTree = "<group>"; };
		1AD3870A1D4A7FBB00479110 /* RLMSyncSession.h */ = {isa = PBXFileReference; fileEncoding = 4; lastKnownFileType = sourcecode.c.h; path = RLMSyncSession.h; sourceTree = "<group>"; };
		1AD3870B1D4A7FBB00479110 /* RLMSyncSession.mm */ = {isa = PBXFileReference; fileEncoding = 4; lastKnownFileType = sourcecode.cpp.objcpp; path = RLMSyncSession.mm; sourceTree = "<group>"; };
		1AD397CC1F72FFC5002AA897 /* RLMRealm+Sync.mm */ = {isa = PBXFileReference; fileEncoding = 4; lastKnownFileType = sourcecode.cpp.objcpp; path = "RLMRealm+Sync.mm"; sourceTree = "<group>"; };
		1AD397CD1F72FFC6002AA897 /* RLMRealm+Sync.h */ = {isa = PBXFileReference; fileEncoding = 4; lastKnownFileType = sourcecode.c.h; path = "RLMRealm+Sync.h"; sourceTree = "<group>"; };
		1AF64DD01DA304A90081EB15 /* RLMUser+ObjectServerTests.h */ = {isa = PBXFileReference; fileEncoding = 4; lastKnownFileType = sourcecode.c.h; name = "RLMUser+ObjectServerTests.h"; path = "Realm/ObjectServerTests/RLMUser+ObjectServerTests.h"; sourceTree = "<group>"; };
		1AF64DD11DA304A90081EB15 /* RLMUser+ObjectServerTests.mm */ = {isa = PBXFileReference; fileEncoding = 4; lastKnownFileType = sourcecode.cpp.objcpp; name = "RLMUser+ObjectServerTests.mm"; path = "Realm/ObjectServerTests/RLMUser+ObjectServerTests.mm"; sourceTree = "<group>"; };
		1AF7EA941D340AF70001A9B5 /* RLMSyncManager.h */ = {isa = PBXFileReference; fileEncoding = 4; lastKnownFileType = sourcecode.c.h; path = RLMSyncManager.h; sourceTree = "<group>"; };
		1AF7EA951D340AF70001A9B5 /* RLMSyncManager.mm */ = {isa = PBXFileReference; fileEncoding = 4; lastKnownFileType = sourcecode.cpp.objcpp; path = RLMSyncManager.mm; sourceTree = "<group>"; };
		1AF7EA981D340D1F0001A9B5 /* RLMSyncManager_Private.hpp */ = {isa = PBXFileReference; lastKnownFileType = sourcecode.cpp.h; path = RLMSyncManager_Private.hpp; sourceTree = "<group>"; };
		26F3CA681986CC86004623E1 /* SwiftPropertyTypeTest.swift */ = {isa = PBXFileReference; fileEncoding = 4; lastKnownFileType = sourcecode.swift; path = SwiftPropertyTypeTest.swift; sourceTree = "<group>"; };
		297FBEFA1C19F696009D1118 /* RLMTestCaseUtils.swift */ = {isa = PBXFileReference; fileEncoding = 4; lastKnownFileType = sourcecode.swift; path = RLMTestCaseUtils.swift; sourceTree = "<group>"; };
		29B7FDF51C0DA6560023224E /* Error.swift */ = {isa = PBXFileReference; fileEncoding = 4; lastKnownFileType = sourcecode.swift; path = Error.swift; sourceTree = "<group>"; };
		29B7FDF71C0DE76B0023224E /* fileformat-pre-null.realm */ = {isa = PBXFileReference; lastKnownFileType = file; path = "fileformat-pre-null.realm"; sourceTree = "<group>"; };
		29EDB8D71A7703C500458D80 /* RLMObjectStore.h */ = {isa = PBXFileReference; fileEncoding = 4; lastKnownFileType = sourcecode.c.h; path = RLMObjectStore.h; sourceTree = "<group>"; };
		29EDB8E01A77070200458D80 /* RLMRealm_Private.h */ = {isa = PBXFileReference; fileEncoding = 4; lastKnownFileType = sourcecode.c.h; path = RLMRealm_Private.h; sourceTree = "<group>"; };
		29EDB8E51A7710B700458D80 /* RLMResults_Private.h */ = {isa = PBXFileReference; fileEncoding = 4; lastKnownFileType = sourcecode.c.h; path = RLMResults_Private.h; sourceTree = "<group>"; };
		29EDB8E91A7712E500458D80 /* RLMObjectSchema_Private.h */ = {isa = PBXFileReference; fileEncoding = 4; lastKnownFileType = sourcecode.c.h; path = RLMObjectSchema_Private.h; sourceTree = "<group>"; };
		3F0338491E6F466D00F9E288 /* RLMAccessor.hpp */ = {isa = PBXFileReference; lastKnownFileType = sourcecode.cpp.h; path = RLMAccessor.hpp; sourceTree = "<group>"; };
		3F04EA2D1992BEE400C2CE2E /* PerformanceTests.m */ = {isa = PBXFileReference; fileEncoding = 4; lastKnownFileType = sourcecode.c.objc; path = PerformanceTests.m; sourceTree = "<group>"; };
		3F0F029D1B6FFE610046A4D5 /* KVOTests.mm */ = {isa = PBXFileReference; fileEncoding = 4; lastKnownFileType = sourcecode.cpp.objcpp; path = KVOTests.mm; sourceTree = "<group>"; };
		3F0F02AC1B6FFF3D0046A4D5 /* RLMObservation.hpp */ = {isa = PBXFileReference; fileEncoding = 4; lastKnownFileType = sourcecode.cpp.h; path = RLMObservation.hpp; sourceTree = "<group>"; };
		3F0F02AD1B6FFF3D0046A4D5 /* RLMObservation.mm */ = {isa = PBXFileReference; fileEncoding = 4; lastKnownFileType = sourcecode.cpp.objcpp; path = RLMObservation.mm; sourceTree = "<group>"; };
		3F102CBC23DBC68300108FD2 /* Combine.swift */ = {isa = PBXFileReference; lastKnownFileType = sourcecode.swift; path = Combine.swift; sourceTree = "<group>"; };
		3F149CCA2668112A00111D65 /* PersistedProperty.swift */ = {isa = PBXFileReference; fileEncoding = 4; lastKnownFileType = sourcecode.swift; path = PersistedProperty.swift; sourceTree = "<group>"; };
		3F1A5E721992EB7400F45F4C /* TestHost.app */ = {isa = PBXFileReference; explicitFileType = wrapper.application; includeInIndex = 0; path = TestHost.app; sourceTree = BUILT_PRODUCTS_DIR; };
		3F1D8D30265B071000593ABA /* RLMValue.h */ = {isa = PBXFileReference; fileEncoding = 4; lastKnownFileType = sourcecode.c.h; path = RLMValue.h; sourceTree = "<group>"; };
		3F1D8D31265B071000593ABA /* RLMValue.mm */ = {isa = PBXFileReference; fileEncoding = 4; lastKnownFileType = sourcecode.cpp.objcpp; path = RLMValue.mm; sourceTree = "<group>"; };
		3F1D8D32265B071000593ABA /* RLMUUID_Private.hpp */ = {isa = PBXFileReference; fileEncoding = 4; lastKnownFileType = sourcecode.cpp.h; path = RLMUUID_Private.hpp; sourceTree = "<group>"; };
		3F1D8D75265B075000593ABA /* MapTests.swift */ = {isa = PBXFileReference; fileEncoding = 4; lastKnownFileType = sourcecode.swift; path = MapTests.swift; sourceTree = "<group>"; };
		3F1D8D8D265B076C00593ABA /* RLMValueTests.m */ = {isa = PBXFileReference; fileEncoding = 4; lastKnownFileType = sourcecode.c.objc; path = RLMValueTests.m; sourceTree = "<group>"; };
		3F1D8D8E265B076C00593ABA /* PrimitiveRLMValuePropertyTests.m */ = {isa = PBXFileReference; fileEncoding = 4; lastKnownFileType = sourcecode.c.objc; path = PrimitiveRLMValuePropertyTests.m; sourceTree = "<group>"; };
		3F1D8D8F265B076C00593ABA /* PrimitiveDictionaryPropertyTests.tpl.m */ = {isa = PBXFileReference; fileEncoding = 4; lastKnownFileType = sourcecode.c.objc; path = PrimitiveDictionaryPropertyTests.tpl.m; sourceTree = "<group>"; };
		3F1D8D90265B076C00593ABA /* PrimitiveSetPropertyTests.tpl.m */ = {isa = PBXFileReference; fileEncoding = 4; lastKnownFileType = sourcecode.c.objc; path = PrimitiveSetPropertyTests.tpl.m; sourceTree = "<group>"; };
		3F1D8D91265B076C00593ABA /* PrimitiveRLMValuePropertyTests.tpl.m */ = {isa = PBXFileReference; fileEncoding = 4; lastKnownFileType = sourcecode.c.objc; path = PrimitiveRLMValuePropertyTests.tpl.m; sourceTree = "<group>"; };
		3F1D8D92265B076C00593ABA /* PrimitiveArrayPropertyTests.tpl.m */ = {isa = PBXFileReference; fileEncoding = 4; lastKnownFileType = sourcecode.c.objc; path = PrimitiveArrayPropertyTests.tpl.m; sourceTree = "<group>"; };
		3F20DA2019BE1EA6007DE308 /* RLMUpdateChecker.hpp */ = {isa = PBXFileReference; fileEncoding = 4; lastKnownFileType = sourcecode.cpp.h; path = RLMUpdateChecker.hpp; sourceTree = "<group>"; };
		3F20DA2119BE1EA6007DE308 /* RLMUpdateChecker.mm */ = {isa = PBXFileReference; fileEncoding = 4; lastKnownFileType = sourcecode.cpp.objcpp; path = RLMUpdateChecker.mm; sourceTree = "<group>"; };
		3F222C4D1E26F51300CA0713 /* ThreadSafeReference.swift */ = {isa = PBXFileReference; fileEncoding = 4; lastKnownFileType = sourcecode.swift; path = ThreadSafeReference.swift; sourceTree = "<group>"; };
		3F2633C21E9D630000B32D30 /* PrimitiveListTests.swift */ = {isa = PBXFileReference; fileEncoding = 4; lastKnownFileType = sourcecode.swift; path = PrimitiveListTests.swift; sourceTree = "<group>"; };
		3F275EBD2433A5DA00161E7F /* RLMApp_Private.hpp */ = {isa = PBXFileReference; fileEncoding = 4; lastKnownFileType = sourcecode.cpp.h; path = RLMApp_Private.hpp; sourceTree = "<group>"; };
		3F2E66611CA0B9D5004761D5 /* NotificationTests.m */ = {isa = PBXFileReference; fileEncoding = 4; lastKnownFileType = sourcecode.c.objc; path = NotificationTests.m; sourceTree = "<group>"; };
		3F35027722C43C5200FDC1E5 /* TestHost-static.xcconfig */ = {isa = PBXFileReference; lastKnownFileType = text.xcconfig; path = "TestHost-static.xcconfig"; sourceTree = "<group>"; };
		3F452EC519C2279800AFC154 /* RLMSwiftSupport.m */ = {isa = PBXFileReference; fileEncoding = 4; lastKnownFileType = sourcecode.c.objc; name = RLMSwiftSupport.m; path = Realm/RLMSwiftSupport.m; sourceTree = SOURCE_ROOT; };
		3F4E0FF82654765C008B8C0B /* ModernKVOTests.swift */ = {isa = PBXFileReference; lastKnownFileType = sourcecode.swift; path = ModernKVOTests.swift; sourceTree = "<group>"; };
		3F4E100E2655CA33008B8C0B /* ModernObjectAccessorTests.swift */ = {isa = PBXFileReference; fileEncoding = 4; lastKnownFileType = sourcecode.swift; path = ModernObjectAccessorTests.swift; sourceTree = "<group>"; };
		3F4E100F2655CA33008B8C0B /* RealmPropertyTests.swift */ = {isa = PBXFileReference; fileEncoding = 4; lastKnownFileType = sourcecode.swift; path = RealmPropertyTests.swift; sourceTree = "<group>"; };
		3F4E324B1B98C6C700183A69 /* RLMSchema_Private.hpp */ = {isa = PBXFileReference; lastKnownFileType = sourcecode.cpp.h; path = RLMSchema_Private.hpp; sourceTree = "<group>"; };
		3F4F3ACF23F71C790048DB43 /* RLMDecimal128.mm */ = {isa = PBXFileReference; fileEncoding = 4; lastKnownFileType = sourcecode.cpp.objcpp; path = RLMDecimal128.mm; sourceTree = "<group>"; };
		3F4F3AD023F71C790048DB43 /* RLMObjectId.h */ = {isa = PBXFileReference; fileEncoding = 4; lastKnownFileType = sourcecode.c.h; path = RLMObjectId.h; sourceTree = "<group>"; };
		3F4F3AD123F71C790048DB43 /* RLMDecimal128_Private.hpp */ = {isa = PBXFileReference; fileEncoding = 4; lastKnownFileType = sourcecode.cpp.h; path = RLMDecimal128_Private.hpp; sourceTree = "<group>"; };
		3F4F3AD223F71C790048DB43 /* RLMObjectId.mm */ = {isa = PBXFileReference; fileEncoding = 4; lastKnownFileType = sourcecode.cpp.objcpp; path = RLMObjectId.mm; sourceTree = "<group>"; };
		3F4F3AD323F71C790048DB43 /* RLMDecimal128.h */ = {isa = PBXFileReference; fileEncoding = 4; lastKnownFileType = sourcecode.c.h; path = RLMDecimal128.h; sourceTree = "<group>"; };
		3F4F3AD423F71C790048DB43 /* RLMObjectId_Private.hpp */ = {isa = PBXFileReference; fileEncoding = 4; lastKnownFileType = sourcecode.cpp.h; path = RLMObjectId_Private.hpp; sourceTree = "<group>"; };
		3F558C7E22C29A02002F0F30 /* TestUtils.mm */ = {isa = PBXFileReference; fileEncoding = 4; lastKnownFileType = sourcecode.cpp.objcpp; name = TestUtils.mm; path = Realm/TestUtils/TestUtils.mm; sourceTree = "<group>"; };
		3F558C7F22C29A02002F0F30 /* RLMTestCase.h */ = {isa = PBXFileReference; fileEncoding = 4; lastKnownFileType = sourcecode.c.h; name = RLMTestCase.h; path = Realm/TestUtils/include/RLMTestCase.h; sourceTree = "<group>"; };
		3F558C8022C29A02002F0F30 /* RLMMultiProcessTestCase.h */ = {isa = PBXFileReference; fileEncoding = 4; lastKnownFileType = sourcecode.c.h; name = RLMMultiProcessTestCase.h; path = Realm/TestUtils/include/RLMMultiProcessTestCase.h; sourceTree = "<group>"; };
		3F558C8122C29A02002F0F30 /* RLMTestObjects.h */ = {isa = PBXFileReference; fileEncoding = 4; lastKnownFileType = sourcecode.c.h; name = RLMTestObjects.h; path = Realm/TestUtils/include/RLMTestObjects.h; sourceTree = "<group>"; };
		3F558C8222C29A02002F0F30 /* RLMTestObjects.m */ = {isa = PBXFileReference; fileEncoding = 4; lastKnownFileType = sourcecode.c.objc; name = RLMTestObjects.m; path = Realm/TestUtils/RLMTestObjects.m; sourceTree = "<group>"; };
		3F558C8322C29A02002F0F30 /* RLMTestCase.m */ = {isa = PBXFileReference; fileEncoding = 4; lastKnownFileType = sourcecode.c.objc; name = RLMTestCase.m; path = Realm/TestUtils/RLMTestCase.m; sourceTree = "<group>"; };
		3F558C8422C29A03002F0F30 /* RLMAssertions.h */ = {isa = PBXFileReference; fileEncoding = 4; lastKnownFileType = sourcecode.c.h; name = RLMAssertions.h; path = Realm/TestUtils/include/RLMAssertions.h; sourceTree = "<group>"; };
		3F558C8522C29A03002F0F30 /* RLMMultiProcessTestCase.m */ = {isa = PBXFileReference; fileEncoding = 4; lastKnownFileType = sourcecode.c.objc; name = RLMMultiProcessTestCase.m; path = Realm/TestUtils/RLMMultiProcessTestCase.m; sourceTree = "<group>"; };
		3F558C8622C29A03002F0F30 /* TestUtils.h */ = {isa = PBXFileReference; fileEncoding = 4; lastKnownFileType = sourcecode.c.h; name = TestUtils.h; path = Realm/TestUtils/include/TestUtils.h; sourceTree = "<group>"; };
		3F572C901F2BDA9F00F6C9AB /* PrimitiveArrayPropertyTests.m */ = {isa = PBXFileReference; fileEncoding = 4; lastKnownFileType = sourcecode.c.objc; path = PrimitiveArrayPropertyTests.m; sourceTree = "<group>"; };
		3F572C911F2BDA9F00F6C9AB /* ThreadSafeReferenceTests.m */ = {isa = PBXFileReference; fileEncoding = 4; lastKnownFileType = sourcecode.c.objc; path = ThreadSafeReferenceTests.m; sourceTree = "<group>"; };
		3F67DB391E26D69C0024533D /* RLMThreadSafeReference.h */ = {isa = PBXFileReference; fileEncoding = 4; lastKnownFileType = sourcecode.c.h; path = RLMThreadSafeReference.h; sourceTree = "<group>"; };
		3F67DB3A1E26D69C0024533D /* RLMThreadSafeReference_Private.hpp */ = {isa = PBXFileReference; fileEncoding = 4; lastKnownFileType = sourcecode.cpp.h; path = RLMThreadSafeReference_Private.hpp; sourceTree = "<group>"; };
		3F67DB3B1E26D69C0024533D /* RLMThreadSafeReference.mm */ = {isa = PBXFileReference; fileEncoding = 4; lastKnownFileType = sourcecode.cpp.objcpp; path = RLMThreadSafeReference.mm; sourceTree = "<group>"; };
		3F68BFCD1B558CA800D50FBD /* RLMPrefix.h */ = {isa = PBXFileReference; lastKnownFileType = sourcecode.c.h; path = RLMPrefix.h; sourceTree = "<group>"; };
		3F73BC841E3A870F00FE80B6 /* ThreadSafeReferenceTests.swift */ = {isa = PBXFileReference; fileEncoding = 4; lastKnownFileType = sourcecode.swift; path = ThreadSafeReferenceTests.swift; sourceTree = "<group>"; };
		3F73BC871E3A876600FE80B6 /* ObjectServerTests-Info.plist */ = {isa = PBXFileReference; fileEncoding = 4; lastKnownFileType = text.plist.xml; name = "ObjectServerTests-Info.plist"; path = "Realm/ObjectServerTests/ObjectServerTests-Info.plist"; sourceTree = "<group>"; };
		3F73BC8A1E3A876600FE80B6 /* RLMTestUtils.h */ = {isa = PBXFileReference; fileEncoding = 4; lastKnownFileType = sourcecode.c.h; name = RLMTestUtils.h; path = Realm/ObjectServerTests/RLMTestUtils.h; sourceTree = "<group>"; };
		3F73BC8B1E3A876600FE80B6 /* RLMTestUtils.m */ = {isa = PBXFileReference; fileEncoding = 4; lastKnownFileType = sourcecode.c.objc; name = RLMTestUtils.m; path = Realm/ObjectServerTests/RLMTestUtils.m; sourceTree = "<group>"; };
		3F73BC931E3A878500FE80B6 /* NSError+RLMSync.h */ = {isa = PBXFileReference; fileEncoding = 4; lastKnownFileType = sourcecode.c.h; path = "NSError+RLMSync.h"; sourceTree = "<group>"; };
		3F73BC941E3A878500FE80B6 /* NSError+RLMSync.m */ = {isa = PBXFileReference; fileEncoding = 4; lastKnownFileType = sourcecode.c.objc; path = "NSError+RLMSync.m"; sourceTree = "<group>"; };
		3F7556731BE95A050058BC7E /* AsyncTests.mm */ = {isa = PBXFileReference; fileEncoding = 4; lastKnownFileType = sourcecode.cpp.objcpp; path = AsyncTests.mm; sourceTree = "<group>"; };
		3F83E9A22630A14800FC9623 /* RLMSwiftProperty.h */ = {isa = PBXFileReference; fileEncoding = 4; lastKnownFileType = sourcecode.c.h; path = RLMSwiftProperty.h; sourceTree = "<group>"; };
		3F90C1B12716169C0029000E /* TestValueFactory.swift */ = {isa = PBXFileReference; lastKnownFileType = sourcecode.swift; path = TestValueFactory.swift; sourceTree = "<group>"; };
		3F9816292317763000C3543D /* libc++.tbd */ = {isa = PBXFileReference; lastKnownFileType = "sourcecode.text-based-dylib-definition"; name = "libc++.tbd"; path = "usr/lib/libc++.tbd"; sourceTree = SDKROOT; };
		3F9863B91D36876B00641C98 /* RLMClassInfo.mm */ = {isa = PBXFileReference; fileEncoding = 4; lastKnownFileType = sourcecode.cpp.objcpp; path = RLMClassInfo.mm; sourceTree = "<group>"; };
		3F9863BA1D36876B00641C98 /* RLMClassInfo.hpp */ = {isa = PBXFileReference; fileEncoding = 4; lastKnownFileType = sourcecode.cpp.h; path = RLMClassInfo.hpp; sourceTree = "<group>"; };
		3F9ADA9326E7E87B007349A5 /* SwiftCollectionSyncTests.swift */ = {isa = PBXFileReference; fileEncoding = 4; lastKnownFileType = sourcecode.swift; name = SwiftCollectionSyncTests.swift; path = Realm/ObjectServerTests/SwiftCollectionSyncTests.swift; sourceTree = "<group>"; };
		3F9D91872152D42F00474F09 /* TestHost static.app */ = {isa = PBXFileReference; explicitFileType = wrapper.application; includeInIndex = 0; path = "TestHost static.app"; sourceTree = BUILT_PRODUCTS_DIR; };
		3FA5E94C266064C4008F1345 /* ModernObjectCreationTests.swift */ = {isa = PBXFileReference; fileEncoding = 4; lastKnownFileType = sourcecode.swift; path = ModernObjectCreationTests.swift; sourceTree = "<group>"; };
		3FB19068265ECF0C00DA7C76 /* ModernObjectTests.swift */ = {isa = PBXFileReference; fileEncoding = 4; lastKnownFileType = sourcecode.swift; path = ModernObjectTests.swift; sourceTree = "<group>"; };
		3FB1906A265ED23300DA7C76 /* ModernTestObjects.swift */ = {isa = PBXFileReference; fileEncoding = 4; lastKnownFileType = sourcecode.swift; path = ModernTestObjects.swift; sourceTree = "<group>"; };
		3FB56E7E250D457A00A6216B /* ObjectServerTests.xcconfig */ = {isa = PBXFileReference; lastKnownFileType = text.xcconfig; path = ObjectServerTests.xcconfig; sourceTree = "<group>"; };
		3FB6ABD62416A26100E318C2 /* ObjectId.swift */ = {isa = PBXFileReference; lastKnownFileType = sourcecode.swift; path = ObjectId.swift; sourceTree = "<group>"; };
		3FB6ABD82416A27000E318C2 /* Decimal128.swift */ = {isa = PBXFileReference; lastKnownFileType = sourcecode.swift; path = Decimal128.swift; sourceTree = "<group>"; };
		3FBEF6781C63D66100F6935B /* RLMCollection_Private.hpp */ = {isa = PBXFileReference; fileEncoding = 4; lastKnownFileType = sourcecode.cpp.h; path = RLMCollection_Private.hpp; sourceTree = "<group>"; };
		3FBEF6791C63D66100F6935B /* RLMCollection.mm */ = {isa = PBXFileReference; fileEncoding = 4; lastKnownFileType = sourcecode.cpp.objcpp; path = RLMCollection.mm; sourceTree = "<group>"; };
		3FC3F910241808B300E27322 /* RLMEmbeddedObject.h */ = {isa = PBXFileReference; fileEncoding = 4; lastKnownFileType = sourcecode.c.h; path = RLMEmbeddedObject.h; sourceTree = "<group>"; };
		3FC3F911241808B300E27322 /* RLMEmbeddedObject.mm */ = {isa = PBXFileReference; fileEncoding = 4; lastKnownFileType = sourcecode.cpp.objcpp; path = RLMEmbeddedObject.mm; sourceTree = "<group>"; };
		3FC3F9162419B63100E27322 /* EmbeddedObject.swift */ = {isa = PBXFileReference; fileEncoding = 4; lastKnownFileType = sourcecode.swift; path = EmbeddedObject.swift; sourceTree = "<group>"; };
		3FCB1A7422A9B0A2003807FB /* CodableTests.swift */ = {isa = PBXFileReference; lastKnownFileType = sourcecode.swift; path = CodableTests.swift; sourceTree = "<group>"; };
		3FE267CF264308670030F83C /* CollectionAccess.swift */ = {isa = PBXFileReference; fileEncoding = 4; lastKnownFileType = sourcecode.swift; path = CollectionAccess.swift; sourceTree = "<group>"; };
		3FE267D0264308680030F83C /* ComplexTypes.swift */ = {isa = PBXFileReference; fileEncoding = 4; lastKnownFileType = sourcecode.swift; path = ComplexTypes.swift; sourceTree = "<group>"; };
		3FE267D1264308680030F83C /* BasicTypes.swift */ = {isa = PBXFileReference; fileEncoding = 4; lastKnownFileType = sourcecode.swift; path = BasicTypes.swift; sourceTree = "<group>"; };
		3FE267D2264308680030F83C /* Persistable.swift */ = {isa = PBXFileReference; fileEncoding = 4; lastKnownFileType = sourcecode.swift; path = Persistable.swift; sourceTree = "<group>"; };
		3FE267D3264308680030F83C /* PropertyAccessors.swift */ = {isa = PBXFileReference; fileEncoding = 4; lastKnownFileType = sourcecode.swift; path = PropertyAccessors.swift; sourceTree = "<group>"; };
		3FE267D4264308680030F83C /* SchemaDiscovery.swift */ = {isa = PBXFileReference; fileEncoding = 4; lastKnownFileType = sourcecode.swift; path = SchemaDiscovery.swift; sourceTree = "<group>"; };
		3FE2BE0223D8CAD1002860E9 /* CombineTests.swift */ = {isa = PBXFileReference; lastKnownFileType = sourcecode.swift; path = CombineTests.swift; sourceTree = "<group>"; };
		3FE5818322C2B4B900BA10E7 /* Nonsync.swift */ = {isa = PBXFileReference; fileEncoding = 4; lastKnownFileType = sourcecode.swift; path = Nonsync.swift; sourceTree = "<group>"; };
		3FE5818422C2B4B900BA10E7 /* ObjectiveCSupport+Sync.swift */ = {isa = PBXFileReference; fileEncoding = 4; lastKnownFileType = sourcecode.swift; path = "ObjectiveCSupport+Sync.swift"; sourceTree = "<group>"; };
		3FE5B4D424CF3F06004D4EF3 /* realm-monorepo.xcframework */ = {isa = PBXFileReference; lastKnownFileType = wrapper.xcframework; name = "realm-monorepo.xcframework"; path = "core/realm-monorepo.xcframework"; sourceTree = "<group>"; };
		3FE79FF719BA6A5900780C9A /* RLMSwiftSupport.h */ = {isa = PBXFileReference; fileEncoding = 4; lastKnownFileType = sourcecode.c.h; path = RLMSwiftSupport.h; sourceTree = "<group>"; };
		3FEB383C1E70AC6900F22712 /* ObjectCreationTests.mm */ = {isa = PBXFileReference; fileEncoding = 4; lastKnownFileType = sourcecode.cpp.objcpp; path = ObjectCreationTests.mm; sourceTree = "<group>"; };
		3FEC4A3D1BBB188B00F009C3 /* SwiftSchemaTests.swift */ = {isa = PBXFileReference; fileEncoding = 4; lastKnownFileType = sourcecode.swift; path = SwiftSchemaTests.swift; sourceTree = "<group>"; };
		494566A8246E8C59000FD07F /* ObjectiveCSupport+BSON.swift */ = {isa = PBXFileReference; lastKnownFileType = sourcecode.swift; path = "ObjectiveCSupport+BSON.swift"; sourceTree = "<group>"; };
		4993220224129DCD00A0EC8E /* RLMCredentials_Private.hpp */ = {isa = PBXFileReference; fileEncoding = 4; lastKnownFileType = sourcecode.cpp.h; path = RLMCredentials_Private.hpp; sourceTree = "<group>"; };
		4993220324129DCD00A0EC8E /* RLMCredentials.h */ = {isa = PBXFileReference; fileEncoding = 4; lastKnownFileType = sourcecode.c.h; path = RLMCredentials.h; sourceTree = "<group>"; };
		4993220424129DCD00A0EC8E /* RLMCredentials.mm */ = {isa = PBXFileReference; fileEncoding = 4; lastKnownFileType = sourcecode.cpp.objcpp; path = RLMCredentials.mm; sourceTree = "<group>"; };
		4993220524129DCD00A0EC8E /* RLMApp.mm */ = {isa = PBXFileReference; fileEncoding = 4; lastKnownFileType = sourcecode.cpp.objcpp; path = RLMApp.mm; sourceTree = "<group>"; };
		4993220724129DCE00A0EC8E /* RLMApp.h */ = {isa = PBXFileReference; fileEncoding = 4; lastKnownFileType = sourcecode.c.h; path = RLMApp.h; sourceTree = "<group>"; };
		4993221424129E6500A0EC8E /* RLMNetworkTransport.mm */ = {isa = PBXFileReference; fileEncoding = 4; lastKnownFileType = sourcecode.cpp.objcpp; path = RLMNetworkTransport.mm; sourceTree = "<group>"; };
		4993221524129E6600A0EC8E /* RLMNetworkTransport.h */ = {isa = PBXFileReference; fileEncoding = 4; lastKnownFileType = sourcecode.c.h; path = RLMNetworkTransport.h; sourceTree = "<group>"; };
		4996EA9D2465BB8A003A1F51 /* BSON.swift */ = {isa = PBXFileReference; lastKnownFileType = sourcecode.swift; path = BSON.swift; sourceTree = "<group>"; };
		4996EA9F2465C44E003A1F51 /* SwiftBSONTests.swift */ = {isa = PBXFileReference; lastKnownFileType = sourcecode.swift; path = SwiftBSONTests.swift; sourceTree = "<group>"; };
		49D9DFC4246C8E48003AD31D /* setup_baas.rb */ = {isa = PBXFileReference; lastKnownFileType = text.script.ruby; name = setup_baas.rb; path = Realm/ObjectServerTests/setup_baas.rb; sourceTree = "<group>"; };
		49E12CEF245DB7CC00359DF1 /* RLMBSON.mm */ = {isa = PBXFileReference; lastKnownFileType = sourcecode.cpp.objcpp; path = RLMBSON.mm; sourceTree = "<group>"; };
		49E12CF1245DB7E800359DF1 /* RLMBSON.h */ = {isa = PBXFileReference; lastKnownFileType = sourcecode.c.h; path = RLMBSON.h; sourceTree = "<group>"; };
		49E12CF4245DBF8A00359DF1 /* RLMBSON_Private.hpp */ = {isa = PBXFileReference; lastKnownFileType = sourcecode.cpp.h; path = RLMBSON_Private.hpp; sourceTree = "<group>"; };
		530BA61326DFA1CB008FC550 /* RLMChildProcessEnvironment.m */ = {isa = PBXFileReference; lastKnownFileType = sourcecode.c.objc; name = RLMChildProcessEnvironment.m; path = Realm/TestUtils/RLMChildProcessEnvironment.m; sourceTree = "<group>"; };
		53124A4F25B714EC00771CE4 /* SwiftUITestHost.xcconfig */ = {isa = PBXFileReference; lastKnownFileType = text.xcconfig; path = SwiftUITestHost.xcconfig; sourceTree = "<group>"; };
		53124AB825B71AF600771CE4 /* SwiftUITestHost.app */ = {isa = PBXFileReference; explicitFileType = wrapper.application; includeInIndex = 0; path = SwiftUITestHost.app; sourceTree = BUILT_PRODUCTS_DIR; };
		53124AD425B71AF700771CE4 /* SwiftUITestHostUITests.xctest */ = {isa = PBXFileReference; explicitFileType = wrapper.cfbundle; includeInIndex = 0; path = SwiftUITestHostUITests.xctest; sourceTree = BUILT_PRODUCTS_DIR; };
		53124AD825B71AF700771CE4 /* SwiftUITestHostUITests.swift */ = {isa = PBXFileReference; lastKnownFileType = sourcecode.swift; path = SwiftUITestHostUITests.swift; sourceTree = "<group>"; };
		53124ADA25B71AF700771CE4 /* Info.plist */ = {isa = PBXFileReference; lastKnownFileType = text.plist.xml; path = Info.plist; sourceTree = "<group>"; };
		532E916E24AA533A003FD9DB /* TimeoutProxyServer.swift */ = {isa = PBXFileReference; lastKnownFileType = sourcecode.swift; name = TimeoutProxyServer.swift; path = Realm/ObjectServerTests/TimeoutProxyServer.swift; sourceTree = "<group>"; };
		533489DD26E0F9510085EEE1 /* RLMChildProcessEnvironment.h */ = {isa = PBXFileReference; lastKnownFileType = sourcecode.c.h; name = RLMChildProcessEnvironment.h; path = Realm/TestUtils/include/RLMChildProcessEnvironment.h; sourceTree = "<group>"; };
		5346E7312487AC9D00595C68 /* RLMBSONTests.mm */ = {isa = PBXFileReference; lastKnownFileType = sourcecode.cpp.objcpp; name = RLMBSONTests.mm; path = Realm/ObjectServerTests/RLMBSONTests.mm; sourceTree = "<group>"; };
		535EA9E125B0919800DBF3CD /* SwiftUI.swift */ = {isa = PBXFileReference; fileEncoding = 4; lastKnownFileType = sourcecode.swift; path = SwiftUI.swift; sourceTree = "<group>"; };
		535EAA7425B0B02B00DBF3CD /* SwiftUITests.swift */ = {isa = PBXFileReference; fileEncoding = 4; lastKnownFileType = sourcecode.swift; path = SwiftUITests.swift; sourceTree = "<group>"; };
		53626A8C25D3172000D9515D /* SwiftUITestHostTests.xcconfig */ = {isa = PBXFileReference; lastKnownFileType = text.xcconfig; path = SwiftUITestHostTests.xcconfig; sourceTree = "<group>"; };
		53626AAE25D31CAC00D9515D /* Objects.swift */ = {isa = PBXFileReference; lastKnownFileType = sourcecode.swift; path = Objects.swift; sourceTree = "<group>"; };
		536B7C0B24A4C223006B535D /* dependencies.list */ = {isa = PBXFileReference; fileEncoding = 4; lastKnownFileType = text; path = dependencies.list; sourceTree = "<group>"; };
		537130C724A9E417001FDBBC /* RealmServer.swift */ = {isa = PBXFileReference; lastKnownFileType = sourcecode.swift; name = RealmServer.swift; path = Realm/ObjectServerTests/RealmServer.swift; sourceTree = "<group>"; };
		53A34E3325CDA0AC00698930 /* LaunchScreen.storyboard */ = {isa = PBXFileReference; fileEncoding = 4; lastKnownFileType = file.storyboard; path = LaunchScreen.storyboard; sourceTree = "<group>"; };
		53A34E3425CDA0AC00698930 /* SwiftUITestHostApp.swift */ = {isa = PBXFileReference; fileEncoding = 4; lastKnownFileType = sourcecode.swift; path = SwiftUITestHostApp.swift; sourceTree = "<group>"; };
		53A34E3525CDA0AC00698930 /* Info.plist */ = {isa = PBXFileReference; fileEncoding = 4; lastKnownFileType = text.plist.xml; path = Info.plist; sourceTree = "<group>"; };
		53CCC6C3257EC8A300A8FC50 /* RLMApp_Private.h */ = {isa = PBXFileReference; fileEncoding = 4; lastKnownFileType = sourcecode.c.h; path = RLMApp_Private.h; sourceTree = "<group>"; };
		53CCC6E7257EC8C300A8FC50 /* RLMUser_Private.h */ = {isa = PBXFileReference; fileEncoding = 4; lastKnownFileType = sourcecode.c.h; path = RLMUser_Private.h; sourceTree = "<group>"; };
		5B77EACD1DCC5614006AB51D /* ObjectiveCSupport.swift */ = {isa = PBXFileReference; fileEncoding = 4; lastKnownFileType = sourcecode.swift; path = ObjectiveCSupport.swift; sourceTree = "<group>"; };
		5BC537151DD5B8D70055C524 /* ObjectiveCSupportTests.swift */ = {isa = PBXFileReference; fileEncoding = 4; lastKnownFileType = sourcecode.swift; path = ObjectiveCSupportTests.swift; sourceTree = "<group>"; };
		5D03FB1E1E0DAFBA007D53EA /* PredicateUtilTests.mm */ = {isa = PBXFileReference; fileEncoding = 4; lastKnownFileType = sourcecode.cpp.objcpp; path = PredicateUtilTests.mm; sourceTree = "<group>"; };
		5D1534B71CCFF545008976D7 /* LinkingObjects.swift */ = {isa = PBXFileReference; fileEncoding = 4; lastKnownFileType = sourcecode.swift; path = LinkingObjects.swift; sourceTree = "<group>"; };
		5D1BF1FE1EF9875300B7DC87 /* RLMCollection_Private.h */ = {isa = PBXFileReference; lastKnownFileType = sourcecode.c.h; path = RLMCollection_Private.h; sourceTree = "<group>"; };
		5D2E8F651C98DC0D00187B09 /* RLMProperty_Private.hpp */ = {isa = PBXFileReference; fileEncoding = 4; lastKnownFileType = sourcecode.cpp.h; path = RLMProperty_Private.hpp; sourceTree = "<group>"; };
		5D3E1A2C1C1FC6D5002913BA /* RLMPredicateUtil.hpp */ = {isa = PBXFileReference; fileEncoding = 4; lastKnownFileType = sourcecode.cpp.h; path = RLMPredicateUtil.hpp; sourceTree = "<group>"; };
		5D3E1A2D1C1FC6D5002913BA /* RLMPredicateUtil.mm */ = {isa = PBXFileReference; fileEncoding = 4; lastKnownFileType = sourcecode.cpp.objcpp; path = RLMPredicateUtil.mm; sourceTree = "<group>"; };
		5D432B8C1CC0713F00A610A9 /* LinkingObjectsTests.mm */ = {isa = PBXFileReference; fileEncoding = 4; lastKnownFileType = sourcecode.cpp.objcpp; path = LinkingObjectsTests.mm; sourceTree = "<group>"; };
		5D6156F51BE077E600A4BD3F /* RLMPlatform.h.in */ = {isa = PBXFileReference; fileEncoding = 4; lastKnownFileType = text; path = RLMPlatform.h.in; sourceTree = "<group>"; };
		5D6156F71BE07B6B00A4BD3F /* TestHost.xcconfig */ = {isa = PBXFileReference; fileEncoding = 4; lastKnownFileType = text.xcconfig; path = TestHost.xcconfig; sourceTree = "<group>"; };
		5D659E6D1BE0398E006515A0 /* Base.xcconfig */ = {isa = PBXFileReference; fileEncoding = 4; lastKnownFileType = text.xcconfig; path = Base.xcconfig; sourceTree = "<group>"; };
		5D659E6E1BE0398E006515A0 /* Debug.xcconfig */ = {isa = PBXFileReference; fileEncoding = 4; lastKnownFileType = text.xcconfig; path = Debug.xcconfig; sourceTree = "<group>"; };
		5D659E6F1BE0398E006515A0 /* Release.xcconfig */ = {isa = PBXFileReference; fileEncoding = 4; lastKnownFileType = text.xcconfig; path = Release.xcconfig; sourceTree = "<group>"; };
		5D659E741BE03E0D006515A0 /* Realm iOS static.xcconfig */ = {isa = PBXFileReference; fileEncoding = 4; lastKnownFileType = text.xcconfig; path = "Realm iOS static.xcconfig"; sourceTree = "<group>"; };
		5D659E761BE03E0D006515A0 /* Realm.xcconfig */ = {isa = PBXFileReference; fileEncoding = 4; lastKnownFileType = text.xcconfig; path = Realm.xcconfig; sourceTree = "<group>"; };
		5D659ED91BE04556006515A0 /* Realm.framework */ = {isa = PBXFileReference; explicitFileType = wrapper.framework; includeInIndex = 0; path = Realm.framework; sourceTree = BUILT_PRODUCTS_DIR; };
		5D660FBD1BE98BEF0021E04F /* RealmSwift.xcconfig */ = {isa = PBXFileReference; fileEncoding = 4; lastKnownFileType = text.xcconfig; path = RealmSwift.xcconfig; sourceTree = "<group>"; };
		5D660FC01BE98BEF0021E04F /* Tests.xcconfig */ = {isa = PBXFileReference; fileEncoding = 4; lastKnownFileType = text.xcconfig; path = Tests.xcconfig; sourceTree = "<group>"; };
		5D660FCC1BE98C560021E04F /* RealmSwift.framework */ = {isa = PBXFileReference; explicitFileType = wrapper.framework; includeInIndex = 0; path = RealmSwift.framework; sourceTree = BUILT_PRODUCTS_DIR; };
		5D660FD81BE98C7C0021E04F /* RealmSwift Tests.xctest */ = {isa = PBXFileReference; explicitFileType = wrapper.cfbundle; includeInIndex = 0; path = "RealmSwift Tests.xctest"; sourceTree = BUILT_PRODUCTS_DIR; };
		5D660FE31BE98D670021E04F /* Aliases.swift */ = {isa = PBXFileReference; fileEncoding = 4; lastKnownFileType = sourcecode.swift; path = Aliases.swift; sourceTree = "<group>"; };
		5D660FE41BE98D670021E04F /* List.swift */ = {isa = PBXFileReference; fileEncoding = 4; lastKnownFileType = sourcecode.swift; path = List.swift; sourceTree = "<group>"; };
		5D660FE51BE98D670021E04F /* Migration.swift */ = {isa = PBXFileReference; fileEncoding = 4; lastKnownFileType = sourcecode.swift; path = Migration.swift; sourceTree = "<group>"; };
		5D660FE61BE98D670021E04F /* Object.swift */ = {isa = PBXFileReference; fileEncoding = 4; lastKnownFileType = sourcecode.swift; path = Object.swift; sourceTree = "<group>"; };
		5D660FE71BE98D670021E04F /* ObjectSchema.swift */ = {isa = PBXFileReference; fileEncoding = 4; lastKnownFileType = sourcecode.swift; path = ObjectSchema.swift; sourceTree = "<group>"; };
		5D660FE81BE98D670021E04F /* Optional.swift */ = {isa = PBXFileReference; fileEncoding = 4; lastKnownFileType = sourcecode.swift; path = Optional.swift; sourceTree = "<group>"; };
		5D660FE91BE98D670021E04F /* Property.swift */ = {isa = PBXFileReference; fileEncoding = 4; lastKnownFileType = sourcecode.swift; path = Property.swift; sourceTree = "<group>"; };
		5D660FEA1BE98D670021E04F /* Realm.swift */ = {isa = PBXFileReference; fileEncoding = 4; lastKnownFileType = sourcecode.swift; path = Realm.swift; sourceTree = "<group>"; };
		5D660FEC1BE98D670021E04F /* RealmConfiguration.swift */ = {isa = PBXFileReference; fileEncoding = 4; lastKnownFileType = sourcecode.swift; path = RealmConfiguration.swift; sourceTree = "<group>"; };
		5D660FED1BE98D670021E04F /* Results.swift */ = {isa = PBXFileReference; fileEncoding = 4; lastKnownFileType = sourcecode.swift; path = Results.swift; sourceTree = "<group>"; };
		5D660FEE1BE98D670021E04F /* Schema.swift */ = {isa = PBXFileReference; fileEncoding = 4; lastKnownFileType = sourcecode.swift; path = Schema.swift; sourceTree = "<group>"; };
		5D660FEF1BE98D670021E04F /* SortDescriptor.swift */ = {isa = PBXFileReference; fileEncoding = 4; lastKnownFileType = sourcecode.swift; path = SortDescriptor.swift; sourceTree = "<group>"; };
		5D660FF01BE98D670021E04F /* Util.swift */ = {isa = PBXFileReference; fileEncoding = 4; lastKnownFileType = sourcecode.swift; path = Util.swift; sourceTree = "<group>"; };
		5D660FFF1BE98D880021E04F /* KVOTests.swift */ = {isa = PBXFileReference; fileEncoding = 4; lastKnownFileType = sourcecode.swift; path = KVOTests.swift; sourceTree = "<group>"; };
		5D6610001BE98D880021E04F /* ListTests.swift */ = {isa = PBXFileReference; fileEncoding = 4; lastKnownFileType = sourcecode.swift; path = ListTests.swift; sourceTree = "<group>"; };
		5D6610011BE98D880021E04F /* MigrationTests.swift */ = {isa = PBXFileReference; fileEncoding = 4; lastKnownFileType = sourcecode.swift; path = MigrationTests.swift; sourceTree = "<group>"; };
		5D6610021BE98D880021E04F /* ObjectAccessorTests.swift */ = {isa = PBXFileReference; fileEncoding = 4; lastKnownFileType = sourcecode.swift; path = ObjectAccessorTests.swift; sourceTree = "<group>"; };
		5D6610031BE98D880021E04F /* ObjectCreationTests.swift */ = {isa = PBXFileReference; fileEncoding = 4; lastKnownFileType = sourcecode.swift; path = ObjectCreationTests.swift; sourceTree = "<group>"; };
		5D6610041BE98D880021E04F /* ObjectSchemaInitializationTests.swift */ = {isa = PBXFileReference; fileEncoding = 4; lastKnownFileType = sourcecode.swift; path = ObjectSchemaInitializationTests.swift; sourceTree = "<group>"; };
		5D6610051BE98D880021E04F /* ObjectSchemaTests.swift */ = {isa = PBXFileReference; fileEncoding = 4; lastKnownFileType = sourcecode.swift; path = ObjectSchemaTests.swift; sourceTree = "<group>"; };
		5D6610061BE98D880021E04F /* ObjectTests.swift */ = {isa = PBXFileReference; fileEncoding = 4; lastKnownFileType = sourcecode.swift; path = ObjectTests.swift; sourceTree = "<group>"; };
		5D6610071BE98D880021E04F /* PerformanceTests.swift */ = {isa = PBXFileReference; fileEncoding = 4; lastKnownFileType = sourcecode.swift; path = PerformanceTests.swift; sourceTree = "<group>"; };
		5D6610081BE98D880021E04F /* PropertyTests.swift */ = {isa = PBXFileReference; fileEncoding = 4; lastKnownFileType = sourcecode.swift; path = PropertyTests.swift; sourceTree = "<group>"; };
		5D6610091BE98D880021E04F /* RealmCollectionTypeTests.swift */ = {isa = PBXFileReference; fileEncoding = 4; lastKnownFileType = sourcecode.swift; path = RealmCollectionTypeTests.swift; sourceTree = "<group>"; };
		5D66100A1BE98D880021E04F /* RealmConfigurationTests.swift */ = {isa = PBXFileReference; fileEncoding = 4; lastKnownFileType = sourcecode.swift; path = RealmConfigurationTests.swift; sourceTree = "<group>"; };
		5D66100B1BE98D880021E04F /* RealmSwiftTests-BridgingHeader.h */ = {isa = PBXFileReference; fileEncoding = 4; lastKnownFileType = sourcecode.c.h; path = "RealmSwiftTests-BridgingHeader.h"; sourceTree = "<group>"; };
		5D66100C1BE98D880021E04F /* RealmTests.swift */ = {isa = PBXFileReference; fileEncoding = 4; lastKnownFileType = sourcecode.swift; path = RealmTests.swift; sourceTree = "<group>"; };
		5D66100D1BE98D880021E04F /* SchemaTests.swift */ = {isa = PBXFileReference; fileEncoding = 4; lastKnownFileType = sourcecode.swift; path = SchemaTests.swift; sourceTree = "<group>"; };
		5D66100E1BE98D880021E04F /* SortDescriptorTests.swift */ = {isa = PBXFileReference; fileEncoding = 4; lastKnownFileType = sourcecode.swift; path = SortDescriptorTests.swift; sourceTree = "<group>"; };
		5D66100F1BE98D880021E04F /* SwiftLinkTests.swift */ = {isa = PBXFileReference; fileEncoding = 4; lastKnownFileType = sourcecode.swift; path = SwiftLinkTests.swift; sourceTree = "<group>"; };
		5D6610101BE98D880021E04F /* SwiftTestObjects.swift */ = {isa = PBXFileReference; fileEncoding = 4; lastKnownFileType = sourcecode.swift; path = SwiftTestObjects.swift; sourceTree = "<group>"; };
		5D6610111BE98D880021E04F /* SwiftUnicodeTests.swift */ = {isa = PBXFileReference; fileEncoding = 4; lastKnownFileType = sourcecode.swift; path = SwiftUnicodeTests.swift; sourceTree = "<group>"; };
		5D6610121BE98D880021E04F /* TestCase.swift */ = {isa = PBXFileReference; fileEncoding = 4; lastKnownFileType = sourcecode.swift; path = TestCase.swift; sourceTree = "<group>"; };
		5DD755CF1BE056DE002800DA /* Realm.framework */ = {isa = PBXFileReference; explicitFileType = wrapper.framework; includeInIndex = 0; path = Realm.framework; sourceTree = BUILT_PRODUCTS_DIR; };
		5DD755E01BE05C19002800DA /* Tests.xcconfig */ = {isa = PBXFileReference; fileEncoding = 4; lastKnownFileType = text.xcconfig; path = Tests.xcconfig; sourceTree = "<group>"; };
		5DD755E31BE05EA1002800DA /* Tests iOS static.xcconfig */ = {isa = PBXFileReference; fileEncoding = 4; lastKnownFileType = text.xcconfig; path = "Tests iOS static.xcconfig"; sourceTree = "<group>"; };
		6807E6492487E8660096066F /* RLMPushClient.h */ = {isa = PBXFileReference; lastKnownFileType = sourcecode.c.h; path = RLMPushClient.h; sourceTree = "<group>"; };
		6807E64B2487F7220096066F /* RLMPushClient.mm */ = {isa = PBXFileReference; lastKnownFileType = sourcecode.cpp.objcpp; path = RLMPushClient.mm; sourceTree = "<group>"; };
		6807E64E2487F9210096066F /* RLMPushClient_Private.hpp */ = {isa = PBXFileReference; lastKnownFileType = sourcecode.cpp.h; path = RLMPushClient_Private.hpp; sourceTree = "<group>"; };
		681EE33A25EE8E1400A9DEC5 /* AnyRealmValue.swift */ = {isa = PBXFileReference; lastKnownFileType = sourcecode.swift; path = AnyRealmValue.swift; sourceTree = "<group>"; };
		681EE34625EE8E5600A9DEC5 /* ObjectiveCSupport+AnyRealmValue.swift */ = {isa = PBXFileReference; lastKnownFileType = sourcecode.swift; path = "ObjectiveCSupport+AnyRealmValue.swift"; sourceTree = "<group>"; };
		A05FA61E1B62C3900000C9B2 /* RLMObjectBase_Dynamic.h */ = {isa = PBXFileReference; lastKnownFileType = sourcecode.c.h; path = RLMObjectBase_Dynamic.h; sourceTree = "<group>"; };
		AC2C2A3E268E1ACE00B4DA33 /* SwiftServerObjects.swift */ = {isa = PBXFileReference; lastKnownFileType = sourcecode.swift; name = SwiftServerObjects.swift; path = Realm/ObjectServerTests/SwiftServerObjects.swift; sourceTree = "<group>"; };
		AC2C2A43268F982D00B4DA33 /* SwiftUISyncTestHostUITests.entitlements */ = {isa = PBXFileReference; lastKnownFileType = text.plist.entitlements; path = SwiftUISyncTestHostUITests.entitlements; sourceTree = "<group>"; };
		AC74E38A27355BC0008294A4 /* RLMFlexibleSyncConfiguration_Private.h */ = {isa = PBXFileReference; fileEncoding = 4; lastKnownFileType = sourcecode.c.h; path = RLMFlexibleSyncConfiguration_Private.h; sourceTree = "<group>"; };
		AC74E38B27355BC0008294A4 /* RLMFlexibleSyncConfiguration_Private.hpp */ = {isa = PBXFileReference; fileEncoding = 4; lastKnownFileType = sourcecode.cpp.h; path = RLMFlexibleSyncConfiguration_Private.hpp; sourceTree = "<group>"; };
		AC74E38C27355BC0008294A4 /* RLMFlexibleSyncConfiguration.h */ = {isa = PBXFileReference; fileEncoding = 4; lastKnownFileType = sourcecode.c.h; path = RLMFlexibleSyncConfiguration.h; sourceTree = "<group>"; };
		AC74E38D27355BC0008294A4 /* RLMFlexibleSyncConfiguration.mm */ = {isa = PBXFileReference; fileEncoding = 4; lastKnownFileType = sourcecode.cpp.objcpp; path = RLMFlexibleSyncConfiguration.mm; sourceTree = "<group>"; };
		AC7D182B261F2F560080E1D2 /* RLMObjectServerPartitionTests.mm */ = {isa = PBXFileReference; fileEncoding = 4; lastKnownFileType = sourcecode.cpp.objcpp; name = RLMObjectServerPartitionTests.mm; path = Realm/ObjectServerTests/RLMObjectServerPartitionTests.mm; sourceTree = "<group>"; };
		AC7D182C261F2F560080E1D2 /* SwiftObjectServerPartitionTests.swift */ = {isa = PBXFileReference; fileEncoding = 4; lastKnownFileType = sourcecode.swift; name = SwiftObjectServerPartitionTests.swift; path = Realm/ObjectServerTests/SwiftObjectServerPartitionTests.swift; sourceTree = "<group>"; };
		AC8846732686573B00DF4A65 /* SwiftUISyncTestHost.app */ = {isa = PBXFileReference; explicitFileType = wrapper.application; includeInIndex = 0; path = SwiftUISyncTestHost.app; sourceTree = BUILT_PRODUCTS_DIR; };
		AC8846752686573B00DF4A65 /* SwiftUISyncTestHostApp.swift */ = {isa = PBXFileReference; lastKnownFileType = sourcecode.swift; path = SwiftUISyncTestHostApp.swift; sourceTree = "<group>"; };
		AC8846772686573B00DF4A65 /* ContentView.swift */ = {isa = PBXFileReference; lastKnownFileType = sourcecode.swift; path = ContentView.swift; sourceTree = "<group>"; };
		AC8846902686573D00DF4A65 /* SwiftUISyncTestHostUITests.swift */ = {isa = PBXFileReference; lastKnownFileType = sourcecode.swift; path = SwiftUISyncTestHostUITests.swift; sourceTree = "<group>"; };
		AC8846B62687BC4100DF4A65 /* SwiftUIServerTests.swift */ = {isa = PBXFileReference; fileEncoding = 4; lastKnownFileType = sourcecode.swift; name = SwiftUIServerTests.swift; path = Realm/ObjectServerTests/SwiftUIServerTests.swift; sourceTree = "<group>"; };
		AC8846B82687BD4D00DF4A65 /* SwiftUISyncTestHostUITests-Bridging-Header.h */ = {isa = PBXFileReference; fileEncoding = 4; lastKnownFileType = sourcecode.c.h; path = "SwiftUISyncTestHostUITests-Bridging-Header.h"; sourceTree = "<group>"; };
		AC8847432687DFE700DF4A65 /* SwiftUISyncTestHost.xcconfig */ = {isa = PBXFileReference; fileEncoding = 4; lastKnownFileType = text.xcconfig; path = SwiftUISyncTestHost.xcconfig; sourceTree = "<group>"; };
		AC8847442687DFE700DF4A65 /* SwiftUISyncTestHostTests.xcconfig */ = {isa = PBXFileReference; fileEncoding = 4; lastKnownFileType = text.xcconfig; path = SwiftUISyncTestHostTests.xcconfig; sourceTree = "<group>"; };
		AC8847472687E0AA00DF4A65 /* Info.plist */ = {isa = PBXFileReference; fileEncoding = 4; lastKnownFileType = text.plist.xml; path = Info.plist; sourceTree = "<group>"; };
		AC8847492687E0BD00DF4A65 /* Info.plist */ = {isa = PBXFileReference; fileEncoding = 4; lastKnownFileType = text.plist.xml; path = Info.plist; sourceTree = "<group>"; };
		AC88478126888C6300DF4A65 /* SwiftUISyncTestHostUITests.xctest */ = {isa = PBXFileReference; explicitFileType = wrapper.cfbundle; includeInIndex = 0; path = SwiftUISyncTestHostUITests.xctest; sourceTree = BUILT_PRODUCTS_DIR; };
		AC8AE64A26BAD4B00037D4E5 /* SwiftMongoClientTests.swift */ = {isa = PBXFileReference; fileEncoding = 4; lastKnownFileType = sourcecode.swift; name = SwiftMongoClientTests.swift; path = Realm/ObjectServerTests/SwiftMongoClientTests.swift; sourceTree = "<group>"; };
		ACB6FD2A273C60590009712F /* RLMSyncSubscription.h */ = {isa = PBXFileReference; fileEncoding = 4; lastKnownFileType = sourcecode.c.h; path = RLMSyncSubscription.h; sourceTree = "<group>"; };
		ACB6FD2B273C60590009712F /* RLMSyncSubscription_Private.h */ = {isa = PBXFileReference; fileEncoding = 4; lastKnownFileType = sourcecode.c.h; path = RLMSyncSubscription_Private.h; sourceTree = "<group>"; };
		ACB6FD2C273C60590009712F /* RLMSyncSubscription.mm */ = {isa = PBXFileReference; fileEncoding = 4; lastKnownFileType = sourcecode.cpp.objcpp; path = RLMSyncSubscription.mm; sourceTree = "<group>"; };
		ACB6FD30273C60920009712F /* RLMFlexibleSyncServerTests.mm */ = {isa = PBXFileReference; fileEncoding = 4; lastKnownFileType = sourcecode.cpp.objcpp; name = RLMFlexibleSyncServerTests.mm; path = Realm/ObjectServerTests/RLMFlexibleSyncServerTests.mm; sourceTree = "<group>"; };
		ACB6FD31273C60920009712F /* SwiftFlexibleSyncServerTests.swift */ = {isa = PBXFileReference; fileEncoding = 4; lastKnownFileType = sourcecode.swift; name = SwiftFlexibleSyncServerTests.swift; path = Realm/ObjectServerTests/SwiftFlexibleSyncServerTests.swift; sourceTree = "<group>"; };
		ACB6FD34273C60CC0009712F /* SyncSubscription.swift */ = {isa = PBXFileReference; fileEncoding = 4; lastKnownFileType = sourcecode.swift; path = SyncSubscription.swift; sourceTree = "<group>"; };
		ACF08B6626DD936200686CBC /* Query.swift */ = {isa = PBXFileReference; fileEncoding = 4; lastKnownFileType = sourcecode.swift; path = Query.swift; sourceTree = "<group>"; };
		C042A48C1B7522A900771ED2 /* RealmConfigurationTests.mm */ = {isa = PBXFileReference; fileEncoding = 4; lastKnownFileType = sourcecode.cpp.objcpp; path = RealmConfigurationTests.mm; sourceTree = "<group>"; };
		C073E1201AE9B705002C0A30 /* RLMObject_Private.hpp */ = {isa = PBXFileReference; lastKnownFileType = sourcecode.cpp.h; path = RLMObject_Private.hpp; sourceTree = "<group>"; };
		C0D2DD051B6BDEA1004E8919 /* RLMRealmConfiguration.h */ = {isa = PBXFileReference; fileEncoding = 4; lastKnownFileType = sourcecode.c.h; path = RLMRealmConfiguration.h; sourceTree = "<group>"; };
		C0D2DD061B6BDEA1004E8919 /* RLMRealmConfiguration.mm */ = {isa = PBXFileReference; fileEncoding = 4; lastKnownFileType = sourcecode.cpp.objcpp; path = RLMRealmConfiguration.mm; sourceTree = "<group>"; };
		C0D2DD0F1B6BE0DD004E8919 /* RLMRealmConfiguration_Private.h */ = {isa = PBXFileReference; lastKnownFileType = sourcecode.c.h; path = RLMRealmConfiguration_Private.h; sourceTree = "<group>"; };
		CF040493263DF0A900F9AEE0 /* PrimitiveMapTests.swift */ = {isa = PBXFileReference; fileEncoding = 4; lastKnownFileType = sourcecode.swift; path = PrimitiveMapTests.swift; sourceTree = "<group>"; };
		CF052EFA25DEB671008EEF86 /* DictionaryPropertyTests.m */ = {isa = PBXFileReference; fileEncoding = 4; lastKnownFileType = sourcecode.c.objc; path = DictionaryPropertyTests.m; sourceTree = "<group>"; };
		CF08757C260B98E100B9BE60 /* RLMCollectionSyncTests.mm */ = {isa = PBXFileReference; fileEncoding = 4; lastKnownFileType = sourcecode.cpp.objcpp; name = RLMCollectionSyncTests.mm; path = Realm/ObjectServerTests/RLMCollectionSyncTests.mm; sourceTree = "<group>"; };
		CF0D04F02693652E0038A058 /* KeyPathTests.swift */ = {isa = PBXFileReference; lastKnownFileType = sourcecode.swift; path = KeyPathTests.swift; sourceTree = "<group>"; };
		CF330BBB24E56E3A00F07EE2 /* RLMNetworkTransport_Private.hpp */ = {isa = PBXFileReference; lastKnownFileType = sourcecode.cpp.h; path = RLMNetworkTransport_Private.hpp; sourceTree = "<group>"; };
		CF330BBC24E57D5F00F07EE2 /* RLMWatchTestUtility.h */ = {isa = PBXFileReference; lastKnownFileType = sourcecode.c.h; name = RLMWatchTestUtility.h; path = Realm/ObjectServerTests/RLMWatchTestUtility.h; sourceTree = "<group>"; };
		CF330BBD24E57D5F00F07EE2 /* RLMWatchTestUtility.m */ = {isa = PBXFileReference; lastKnownFileType = sourcecode.c.objc; name = RLMWatchTestUtility.m; path = Realm/ObjectServerTests/RLMWatchTestUtility.m; sourceTree = "<group>"; };
		CF44460526121B2A00BAFDB4 /* RLMSwiftValueStorage.mm */ = {isa = PBXFileReference; fileEncoding = 4; lastKnownFileType = sourcecode.cpp.objcpp; path = RLMSwiftValueStorage.mm; sourceTree = "<group>"; };
		CF44460626121B2A00BAFDB4 /* RLMSwiftValueStorage.h */ = {isa = PBXFileReference; fileEncoding = 4; lastKnownFileType = sourcecode.c.h; path = RLMSwiftValueStorage.h; sourceTree = "<group>"; };
		CF44461D26121C6800BAFDB4 /* RealmProperty.swift */ = {isa = PBXFileReference; fileEncoding = 4; lastKnownFileType = sourcecode.swift; path = RealmProperty.swift; sourceTree = "<group>"; };
		CF46CBFF26D931BA00DE450C /* QueryTests.swift.gyb */ = {isa = PBXFileReference; fileEncoding = 4; lastKnownFileType = text; path = QueryTests.swift.gyb; sourceTree = "<group>"; };
		CF46CC0026D931BA00DE450C /* QueryTests.swift */ = {isa = PBXFileReference; fileEncoding = 4; lastKnownFileType = sourcecode.swift; path = QueryTests.swift; sourceTree = "<group>"; };
		CF6E0480242A141200DB7F14 /* RLMEmailPasswordAuth.h */ = {isa = PBXFileReference; lastKnownFileType = sourcecode.c.h; path = RLMEmailPasswordAuth.h; sourceTree = "<group>"; };
		CF6E0481242A141200DB7F14 /* RLMEmailPasswordAuth.mm */ = {isa = PBXFileReference; lastKnownFileType = sourcecode.cpp.objcpp; path = RLMEmailPasswordAuth.mm; sourceTree = "<group>"; };
		CF6E0484242A321200DB7F14 /* RLMProviderClient.h */ = {isa = PBXFileReference; lastKnownFileType = sourcecode.c.h; path = RLMProviderClient.h; sourceTree = "<group>"; };
		CF6E0485242A321200DB7F14 /* RLMProviderClient.mm */ = {isa = PBXFileReference; lastKnownFileType = sourcecode.cpp.objcpp; path = RLMProviderClient.mm; sourceTree = "<group>"; };
		CF76F7CB24816AA800890DD2 /* RLMUpdateResult.mm */ = {isa = PBXFileReference; fileEncoding = 4; lastKnownFileType = sourcecode.cpp.objcpp; path = RLMUpdateResult.mm; sourceTree = "<group>"; };
		CF76F7CC24816AA800890DD2 /* RLMUpdateResult.h */ = {isa = PBXFileReference; fileEncoding = 4; lastKnownFileType = sourcecode.c.h; path = RLMUpdateResult.h; sourceTree = "<group>"; };
		CF76F7CE24816AA900890DD2 /* RLMUpdateResult_Private.hpp */ = {isa = PBXFileReference; fileEncoding = 4; lastKnownFileType = sourcecode.cpp.h; path = RLMUpdateResult_Private.hpp; sourceTree = "<group>"; };
		CF76F7CF24816AA900890DD2 /* RLMMongoCollection.h */ = {isa = PBXFileReference; fileEncoding = 4; lastKnownFileType = sourcecode.c.h; path = RLMMongoCollection.h; sourceTree = "<group>"; };
		CF76F7D024816AAA00890DD2 /* RLMFindOptions.mm */ = {isa = PBXFileReference; fileEncoding = 4; lastKnownFileType = sourcecode.cpp.objcpp; path = RLMFindOptions.mm; sourceTree = "<group>"; };
		CF76F7D124816AAA00890DD2 /* RLMMongoCollection.mm */ = {isa = PBXFileReference; fileEncoding = 4; lastKnownFileType = sourcecode.cpp.objcpp; path = RLMMongoCollection.mm; sourceTree = "<group>"; };
		CF76F7D224816AAA00890DD2 /* RLMMongoCollection_Private.hpp */ = {isa = PBXFileReference; fileEncoding = 4; lastKnownFileType = sourcecode.cpp.h; path = RLMMongoCollection_Private.hpp; sourceTree = "<group>"; };
		CF76F7D324816AAA00890DD2 /* RLMMongoClient_Private.hpp */ = {isa = PBXFileReference; fileEncoding = 4; lastKnownFileType = sourcecode.cpp.h; path = RLMMongoClient_Private.hpp; sourceTree = "<group>"; };
		CF76F7D424816AAA00890DD2 /* RLMFindOptions_Private.hpp */ = {isa = PBXFileReference; fileEncoding = 4; lastKnownFileType = sourcecode.cpp.h; path = RLMFindOptions_Private.hpp; sourceTree = "<group>"; };
		CF76F7D524816AAA00890DD2 /* RLMMongoClient.mm */ = {isa = PBXFileReference; fileEncoding = 4; lastKnownFileType = sourcecode.cpp.objcpp; path = RLMMongoClient.mm; sourceTree = "<group>"; };
		CF76F7D624816AAA00890DD2 /* RLMFindOneAndModifyOptions.h */ = {isa = PBXFileReference; fileEncoding = 4; lastKnownFileType = sourcecode.c.h; path = RLMFindOneAndModifyOptions.h; sourceTree = "<group>"; };
		CF76F7D724816AAA00890DD2 /* RLMFindOptions.h */ = {isa = PBXFileReference; fileEncoding = 4; lastKnownFileType = sourcecode.c.h; path = RLMFindOptions.h; sourceTree = "<group>"; };
		CF76F7D824816AAB00890DD2 /* RLMFindOneAndModifyOptions_Private.hpp */ = {isa = PBXFileReference; fileEncoding = 4; lastKnownFileType = sourcecode.cpp.h; path = RLMFindOneAndModifyOptions_Private.hpp; sourceTree = "<group>"; };
		CF76F7D924816AAB00890DD2 /* RLMMongoDatabase.h */ = {isa = PBXFileReference; fileEncoding = 4; lastKnownFileType = sourcecode.c.h; path = RLMMongoDatabase.h; sourceTree = "<group>"; };
		CF76F7DA24816AAB00890DD2 /* RLMMongoClient.h */ = {isa = PBXFileReference; fileEncoding = 4; lastKnownFileType = sourcecode.c.h; path = RLMMongoClient.h; sourceTree = "<group>"; };
		CF76F7DB24816AAB00890DD2 /* RLMFindOneAndModifyOptions.mm */ = {isa = PBXFileReference; fileEncoding = 4; lastKnownFileType = sourcecode.cpp.objcpp; path = RLMFindOneAndModifyOptions.mm; sourceTree = "<group>"; };
		CF76F7DC24816AAB00890DD2 /* RLMMongoDatabase_Private.hpp */ = {isa = PBXFileReference; fileEncoding = 4; lastKnownFileType = sourcecode.cpp.h; path = RLMMongoDatabase_Private.hpp; sourceTree = "<group>"; };
		CF76F80124816B3800890DD2 /* MongoClient.swift */ = {isa = PBXFileReference; fileEncoding = 4; lastKnownFileType = sourcecode.swift; path = MongoClient.swift; sourceTree = "<group>"; };
		CF986D1A25AE3B080039D287 /* RLMSet_Private.h */ = {isa = PBXFileReference; fileEncoding = 4; lastKnownFileType = sourcecode.c.h; path = RLMSet_Private.h; sourceTree = "<group>"; };
		CF986D1B25AE3B080039D287 /* RLMSet.mm */ = {isa = PBXFileReference; fileEncoding = 4; lastKnownFileType = sourcecode.cpp.objcpp; path = RLMSet.mm; sourceTree = "<group>"; };
		CF986D1C25AE3B090039D287 /* RLMSet_Private.hpp */ = {isa = PBXFileReference; fileEncoding = 4; lastKnownFileType = sourcecode.cpp.h; path = RLMSet_Private.hpp; sourceTree = "<group>"; };
		CF986D1D25AE3B090039D287 /* RLMSet.h */ = {isa = PBXFileReference; fileEncoding = 4; lastKnownFileType = sourcecode.c.h; path = RLMSet.h; sourceTree = "<group>"; };
		CF986D2F25AE3BD40039D287 /* PrimitiveSetPropertyTests.m */ = {isa = PBXFileReference; fileEncoding = 4; lastKnownFileType = sourcecode.c.objc; path = PrimitiveSetPropertyTests.m; sourceTree = "<group>"; };
		CF986D3025AE3BD40039D287 /* SetPropertyTests.m */ = {isa = PBXFileReference; fileEncoding = 4; lastKnownFileType = sourcecode.c.objc; path = SetPropertyTests.m; sourceTree = "<group>"; };
		CF986D4725AE3C420039D287 /* SwiftSetPropertyTests.swift */ = {isa = PBXFileReference; fileEncoding = 4; lastKnownFileType = sourcecode.swift; path = SwiftSetPropertyTests.swift; sourceTree = "<group>"; };
		CF986D4825AE3C420039D287 /* SwiftSetTests.swift */ = {isa = PBXFileReference; fileEncoding = 4; lastKnownFileType = sourcecode.swift; path = SwiftSetTests.swift; sourceTree = "<group>"; };
		CF986D8E25AE3C980039D287 /* MutableSet.swift */ = {isa = PBXFileReference; fileEncoding = 4; lastKnownFileType = sourcecode.swift; path = MutableSet.swift; sourceTree = "<group>"; };
		CF986DE125AE3EC70039D287 /* MutableSetTests.swift */ = {isa = PBXFileReference; fileEncoding = 4; lastKnownFileType = sourcecode.swift; path = MutableSetTests.swift; sourceTree = "<group>"; };
		CF986DF525AE3EDF0039D287 /* PrimitiveMutableSetTests.swift */ = {isa = PBXFileReference; fileEncoding = 4; lastKnownFileType = sourcecode.swift; path = PrimitiveMutableSetTests.swift; sourceTree = "<group>"; };
		CF9881C025DABC6500BD7E4F /* RLMManagedDictionary.mm */ = {isa = PBXFileReference; fileEncoding = 4; lastKnownFileType = sourcecode.cpp.objcpp; path = RLMManagedDictionary.mm; sourceTree = "<group>"; };
		CF9881CB25DABDE900BD7E4F /* RLMDictionary_Private.hpp */ = {isa = PBXFileReference; lastKnownFileType = sourcecode.cpp.h; path = RLMDictionary_Private.hpp; sourceTree = "<group>"; };
		CFA3A23D260B8427002C3266 /* RLMCollectionSyncTests.mm */ = {isa = PBXFileReference; lastKnownFileType = sourcecode.cpp.objcpp; name = RLMCollectionSyncTests.mm; path = Realm/ObjectServerTests/RLMCollectionSyncTests.mm; sourceTree = "<group>"; };
		CFAE926A24A0A7F40033CB31 /* AuthenticationServices.framework */ = {isa = PBXFileReference; lastKnownFileType = wrapper.framework; name = AuthenticationServices.framework; path = System/Library/Frameworks/AuthenticationServices.framework; sourceTree = SDKROOT; };
		CFAEF75F242B5F9A00EAF721 /* RLMAPIKeyAuth.h */ = {isa = PBXFileReference; lastKnownFileType = sourcecode.c.h; path = RLMAPIKeyAuth.h; sourceTree = "<group>"; };
		CFAEF760242B5F9A00EAF721 /* RLMAPIKeyAuth.mm */ = {isa = PBXFileReference; lastKnownFileType = sourcecode.cpp.objcpp; path = RLMAPIKeyAuth.mm; sourceTree = "<group>"; };
		CFAEF763242B672700EAF721 /* RLMUserAPIKey.h */ = {isa = PBXFileReference; lastKnownFileType = sourcecode.c.h; path = RLMUserAPIKey.h; sourceTree = "<group>"; };
		CFAEF764242B672700EAF721 /* RLMUserAPIKey.mm */ = {isa = PBXFileReference; lastKnownFileType = sourcecode.cpp.objcpp; path = RLMUserAPIKey.mm; sourceTree = "<group>"; };
		CFAEF767242B7F8900EAF721 /* RLMUserAPIKey_Private.hpp */ = {isa = PBXFileReference; lastKnownFileType = sourcecode.cpp.h; path = RLMUserAPIKey_Private.hpp; sourceTree = "<group>"; };
		CFB43139243DF87100471C18 /* App.swift */ = {isa = PBXFileReference; lastKnownFileType = sourcecode.swift; path = App.swift; sourceTree = "<group>"; };
		CFB5E1602497A45D009CABB3 /* RLMProviderClient_Private.hpp */ = {isa = PBXFileReference; lastKnownFileType = sourcecode.cpp.h; path = RLMProviderClient_Private.hpp; sourceTree = "<group>"; };
		CFB674A224EEE9CB00FBF0B8 /* WatchTestUtility.swift */ = {isa = PBXFileReference; lastKnownFileType = sourcecode.swift; name = WatchTestUtility.swift; path = Realm/ObjectServerTests/WatchTestUtility.swift; sourceTree = "<group>"; };
		CFD8D11F25BB0B8B0037FE4D /* RLMManagedSet.mm */ = {isa = PBXFileReference; fileEncoding = 4; lastKnownFileType = sourcecode.cpp.objcpp; path = RLMManagedSet.mm; sourceTree = "<group>"; };
		CFE9CE3226555BBD00BF96D6 /* RealmKeyedCollection.swift */ = {isa = PBXFileReference; fileEncoding = 4; lastKnownFileType = sourcecode.swift; path = RealmKeyedCollection.swift; sourceTree = "<group>"; };
		CFFC8CC7262310C800929608 /* AnyRealmValueTests.swift */ = {isa = PBXFileReference; fileEncoding = 4; lastKnownFileType = sourcecode.swift; path = AnyRealmValueTests.swift; sourceTree = "<group>"; };
		CFFECBA8250646750010F585 /* Decimal128Tests.swift */ = {isa = PBXFileReference; lastKnownFileType = sourcecode.swift; path = Decimal128Tests.swift; sourceTree = "<group>"; };
		CFFECBAB250667A90010F585 /* Decimal128Tests.m */ = {isa = PBXFileReference; lastKnownFileType = sourcecode.c.objc; path = Decimal128Tests.m; sourceTree = "<group>"; };
		CFFECBAF250690EA0010F585 /* ObjectIdTests.m */ = {isa = PBXFileReference; lastKnownFileType = sourcecode.c.objc; path = ObjectIdTests.m; sourceTree = "<group>"; };
		CFFECBB225078D100010F585 /* ObjectIdTests.swift */ = {isa = PBXFileReference; lastKnownFileType = sourcecode.swift; path = ObjectIdTests.swift; sourceTree = "<group>"; };
		E81A1F621955FC9300FDED82 /* Realm-Info.plist */ = {isa = PBXFileReference; fileEncoding = 4; lastKnownFileType = text.plist.xml; path = "Realm-Info.plist"; sourceTree = "<group>"; };
		E81A1F631955FC9300FDED82 /* RLMAccessor.h */ = {isa = PBXFileReference; fileEncoding = 4; lastKnownFileType = sourcecode.c.h; path = RLMAccessor.h; sourceTree = "<group>"; };
		E81A1F641955FC9300FDED82 /* RLMAccessor.mm */ = {isa = PBXFileReference; fileEncoding = 4; lastKnownFileType = sourcecode.cpp.objcpp; path = RLMAccessor.mm; sourceTree = "<group>"; };
		E81A1F651955FC9300FDED82 /* RLMArray_Private.hpp */ = {isa = PBXFileReference; fileEncoding = 4; lastKnownFileType = sourcecode.cpp.h; path = RLMArray_Private.hpp; sourceTree = "<group>"; };
		E81A1F661955FC9300FDED82 /* RLMArray.h */ = {isa = PBXFileReference; fileEncoding = 4; lastKnownFileType = sourcecode.c.h; path = RLMArray.h; sourceTree = "<group>"; };
		E81A1F671955FC9300FDED82 /* RLMArray.mm */ = {isa = PBXFileReference; fileEncoding = 4; lastKnownFileType = sourcecode.cpp.objcpp; path = RLMArray.mm; sourceTree = "<group>"; };
		E81A1F691955FC9300FDED82 /* RLMManagedArray.mm */ = {isa = PBXFileReference; fileEncoding = 4; lastKnownFileType = sourcecode.cpp.objcpp; lineEnding = 0; path = RLMManagedArray.mm; sourceTree = "<group>"; };
		E81A1F6A1955FC9300FDED82 /* RLMResults.mm */ = {isa = PBXFileReference; fileEncoding = 4; lastKnownFileType = sourcecode.cpp.objcpp; lineEnding = 0; path = RLMResults.mm; sourceTree = "<group>"; xcLanguageSpecificationIdentifier = xcode.lang.objcpp; };
		E81A1F6B1955FC9300FDED82 /* RLMConstants.h */ = {isa = PBXFileReference; fileEncoding = 4; lastKnownFileType = sourcecode.c.h; path = RLMConstants.h; sourceTree = "<group>"; };
		E81A1F6C1955FC9300FDED82 /* RLMConstants.m */ = {isa = PBXFileReference; fileEncoding = 4; lastKnownFileType = sourcecode.c.objc; path = RLMConstants.m; sourceTree = "<group>"; };
		E81A1F6D1955FC9300FDED82 /* RLMObject_Private.h */ = {isa = PBXFileReference; fileEncoding = 4; lastKnownFileType = sourcecode.c.h; path = RLMObject_Private.h; sourceTree = "<group>"; };
		E81A1F6E1955FC9300FDED82 /* RLMObject.h */ = {isa = PBXFileReference; fileEncoding = 4; lastKnownFileType = sourcecode.c.h; path = RLMObject.h; sourceTree = "<group>"; };
		E81A1F6F1955FC9300FDED82 /* RLMObject.mm */ = {isa = PBXFileReference; fileEncoding = 4; lastKnownFileType = sourcecode.cpp.objcpp; path = RLMObject.mm; sourceTree = "<group>"; };
		E81A1F701955FC9300FDED82 /* RLMObjectSchema_Private.hpp */ = {isa = PBXFileReference; fileEncoding = 4; lastKnownFileType = sourcecode.cpp.h; path = RLMObjectSchema_Private.hpp; sourceTree = "<group>"; };
		E81A1F711955FC9300FDED82 /* RLMObjectSchema.h */ = {isa = PBXFileReference; fileEncoding = 4; lastKnownFileType = sourcecode.c.h; path = RLMObjectSchema.h; sourceTree = "<group>"; };
		E81A1F721955FC9300FDED82 /* RLMObjectSchema.mm */ = {isa = PBXFileReference; fileEncoding = 4; lastKnownFileType = sourcecode.cpp.objcpp; path = RLMObjectSchema.mm; sourceTree = "<group>"; };
		E81A1F741955FC9300FDED82 /* RLMObjectStore.mm */ = {isa = PBXFileReference; fileEncoding = 4; lastKnownFileType = sourcecode.cpp.objcpp; lineEnding = 0; path = RLMObjectStore.mm; sourceTree = "<group>"; };
		E81A1F751955FC9300FDED82 /* RLMProperty_Private.h */ = {isa = PBXFileReference; fileEncoding = 4; lastKnownFileType = sourcecode.c.h; path = RLMProperty_Private.h; sourceTree = "<group>"; };
		E81A1F761955FC9300FDED82 /* RLMProperty.h */ = {isa = PBXFileReference; fileEncoding = 4; lastKnownFileType = sourcecode.c.h; path = RLMProperty.h; sourceTree = "<group>"; };
		E81A1F771955FC9300FDED82 /* RLMProperty.mm */ = {isa = PBXFileReference; fileEncoding = 4; lastKnownFileType = sourcecode.cpp.objcpp; path = RLMProperty.mm; sourceTree = "<group>"; };
		E81A1F781955FC9300FDED82 /* RLMQueryUtil.hpp */ = {isa = PBXFileReference; fileEncoding = 4; lastKnownFileType = sourcecode.cpp.h; path = RLMQueryUtil.hpp; sourceTree = "<group>"; };
		E81A1F791955FC9300FDED82 /* RLMQueryUtil.mm */ = {isa = PBXFileReference; fileEncoding = 4; lastKnownFileType = sourcecode.cpp.objcpp; path = RLMQueryUtil.mm; sourceTree = "<group>"; };
		E81A1F7B1955FC9300FDED82 /* RLMRealm.h */ = {isa = PBXFileReference; fileEncoding = 4; lastKnownFileType = sourcecode.c.h; path = RLMRealm.h; sourceTree = "<group>"; };
		E81A1F7C1955FC9300FDED82 /* RLMRealm.mm */ = {isa = PBXFileReference; fileEncoding = 4; lastKnownFileType = sourcecode.cpp.objcpp; path = RLMRealm.mm; sourceTree = "<group>"; };
		E81A1F7D1955FC9300FDED82 /* RLMSchema_Private.h */ = {isa = PBXFileReference; fileEncoding = 4; lastKnownFileType = sourcecode.c.h; path = RLMSchema_Private.h; sourceTree = "<group>"; };
		E81A1F7E1955FC9300FDED82 /* RLMSchema.h */ = {isa = PBXFileReference; fileEncoding = 4; lastKnownFileType = sourcecode.c.h; path = RLMSchema.h; sourceTree = "<group>"; };
		E81A1F7F1955FC9300FDED82 /* RLMSchema.mm */ = {isa = PBXFileReference; fileEncoding = 4; lastKnownFileType = sourcecode.cpp.objcpp; path = RLMSchema.mm; sourceTree = "<group>"; };
		E81A1F811955FC9300FDED82 /* RLMUtil.hpp */ = {isa = PBXFileReference; fileEncoding = 4; lastKnownFileType = sourcecode.cpp.h; path = RLMUtil.hpp; sourceTree = "<group>"; };
		E81A1F821955FC9300FDED82 /* RLMUtil.mm */ = {isa = PBXFileReference; fileEncoding = 4; lastKnownFileType = sourcecode.cpp.objcpp; path = RLMUtil.mm; sourceTree = "<group>"; };
		E81A1FB31955FCE000FDED82 /* CHANGELOG.md */ = {isa = PBXFileReference; lastKnownFileType = net.daringfireball.markdown; lineEnding = 0; path = CHANGELOG.md; sourceTree = "<group>"; xcLanguageSpecificationIdentifier = xcode.lang.markdown; };
		E81A1FB41955FCE000FDED82 /* LICENSE */ = {isa = PBXFileReference; lastKnownFileType = text; path = LICENSE; sourceTree = "<group>"; };
		E81A1FB81955FE0100FDED82 /* ArrayPropertyTests.m */ = {isa = PBXFileReference; fileEncoding = 4; lastKnownFileType = sourcecode.c.objc; lineEnding = 0; path = ArrayPropertyTests.m; sourceTree = "<group>"; };
		E81A1FBA1955FE0100FDED82 /* DynamicTests.m */ = {isa = PBXFileReference; fileEncoding = 4; lastKnownFileType = sourcecode.c.objc; path = DynamicTests.m; sourceTree = "<group>"; };
		E81A1FBB1955FE0100FDED82 /* EnumeratorTests.m */ = {isa = PBXFileReference; fileEncoding = 4; lastKnownFileType = sourcecode.c.objc; path = EnumeratorTests.m; sourceTree = "<group>"; };
		E81A1FBC1955FE0100FDED82 /* LinkTests.m */ = {isa = PBXFileReference; fileEncoding = 4; lastKnownFileType = sourcecode.c.objc; path = LinkTests.m; sourceTree = "<group>"; };
		E81A1FBE1955FE0100FDED82 /* ObjectInterfaceTests.m */ = {isa = PBXFileReference; fileEncoding = 4; lastKnownFileType = sourcecode.c.objc; path = ObjectInterfaceTests.m; sourceTree = "<group>"; };
		E81A1FBF1955FE0100FDED82 /* ObjectTests.m */ = {isa = PBXFileReference; fileEncoding = 4; lastKnownFileType = sourcecode.c.objc; path = ObjectTests.m; sourceTree = "<group>"; };
		E81A1FC11955FE0100FDED82 /* QueryTests.m */ = {isa = PBXFileReference; fileEncoding = 4; lastKnownFileType = sourcecode.c.objc; path = QueryTests.m; sourceTree = "<group>"; };
		E81A1FC21955FE0100FDED82 /* RealmTests-Info.plist */ = {isa = PBXFileReference; fileEncoding = 4; lastKnownFileType = text.plist.xml; path = "RealmTests-Info.plist"; sourceTree = "<group>"; };
		E81A1FC31955FE0100FDED82 /* RealmTests.mm */ = {isa = PBXFileReference; fileEncoding = 4; lastKnownFileType = sourcecode.cpp.objcpp; path = RealmTests.mm; sourceTree = "<group>"; };
		E81A1FD01955FE0100FDED82 /* SwiftRealmTests.swift */ = {isa = PBXFileReference; fileEncoding = 4; lastKnownFileType = sourcecode.swift; path = SwiftRealmTests.swift; sourceTree = "<group>"; };
		E81A1FD11955FE0100FDED82 /* TransactionTests.m */ = {isa = PBXFileReference; fileEncoding = 4; lastKnownFileType = sourcecode.c.objc; path = TransactionTests.m; sourceTree = "<group>"; };
		E8267FED1D90B79000E001C7 /* ObjectServerTests.xctest */ = {isa = PBXFileReference; explicitFileType = wrapper.cfbundle; includeInIndex = 0; path = ObjectServerTests.xctest; sourceTree = BUILT_PRODUCTS_DIR; };
		E8267FF01D90B8E700E001C7 /* RLMObjectServerTests.mm */ = {isa = PBXFileReference; fileEncoding = 4; lastKnownFileType = sourcecode.cpp.objcpp; lineEnding = 0; name = RLMObjectServerTests.mm; path = Realm/ObjectServerTests/RLMObjectServerTests.mm; sourceTree = "<group>"; };
		E82FA60A195632F20043A3C3 /* SwiftArrayPropertyTests.swift */ = {isa = PBXFileReference; fileEncoding = 4; lastKnownFileType = sourcecode.swift; lineEnding = 0; path = SwiftArrayPropertyTests.swift; sourceTree = "<group>"; xcLanguageSpecificationIdentifier = xcode.lang.swift; };
		E82FA60B195632F20043A3C3 /* SwiftArrayTests.swift */ = {isa = PBXFileReference; fileEncoding = 4; lastKnownFileType = sourcecode.swift; lineEnding = 0; path = SwiftArrayTests.swift; sourceTree = "<group>"; xcLanguageSpecificationIdentifier = xcode.lang.swift; };
		E82FA60D195632F20043A3C3 /* SwiftLinkTests.swift */ = {isa = PBXFileReference; fileEncoding = 4; lastKnownFileType = sourcecode.swift; lineEnding = 0; path = SwiftLinkTests.swift; sourceTree = "<group>"; xcLanguageSpecificationIdentifier = xcode.lang.swift; };
		E82FA60F195632F20043A3C3 /* SwiftObjectInterfaceTests.swift */ = {isa = PBXFileReference; fileEncoding = 4; lastKnownFileType = sourcecode.swift; lineEnding = 0; path = SwiftObjectInterfaceTests.swift; sourceTree = "<group>"; };
		E83591931B3DF05C0035F2F3 /* RLMAnalytics.mm */ = {isa = PBXFileReference; fileEncoding = 4; lastKnownFileType = sourcecode.cpp.objcpp; path = RLMAnalytics.mm; sourceTree = "<group>"; };
		E83591941B3DF05C0035F2F3 /* RLMAnalytics.hpp */ = {isa = PBXFileReference; fileEncoding = 4; lastKnownFileType = sourcecode.cpp.h; path = RLMAnalytics.hpp; sourceTree = "<group>"; };
		E83AF538196DDE58002275B2 /* SwiftDynamicTests.swift */ = {isa = PBXFileReference; fileEncoding = 4; lastKnownFileType = sourcecode.swift; path = SwiftDynamicTests.swift; sourceTree = "<group>"; };
		E856D1DF195614A400FB2FCF /* iOS static tests.xctest */ = {isa = PBXFileReference; explicitFileType = wrapper.cfbundle; includeInIndex = 0; path = "iOS static tests.xctest"; sourceTree = BUILT_PRODUCTS_DIR; };
		E86900E11CC04F5B0008A8B6 /* RLMRealmConfiguration_Private.hpp */ = {isa = PBXFileReference; fileEncoding = 4; lastKnownFileType = sourcecode.cpp.h; path = RLMRealmConfiguration_Private.hpp; sourceTree = "<group>"; };
		E8839B2C19E31FD90047B1A8 /* Info.plist */ = {isa = PBXFileReference; fileEncoding = 4; lastKnownFileType = text.plist.xml; name = Info.plist; path = Realm/Tests/TestHost/Info.plist; sourceTree = SOURCE_ROOT; };
		E8839B2D19E31FD90047B1A8 /* main.m */ = {isa = PBXFileReference; fileEncoding = 4; lastKnownFileType = sourcecode.c.objc; name = main.m; path = Realm/Tests/TestHost/main.m; sourceTree = SOURCE_ROOT; };
		E88C36FF19745E5500C9963D /* RLMSupport.swift */ = {isa = PBXFileReference; fileEncoding = 4; lastKnownFileType = sourcecode.swift; path = RLMSupport.swift; sourceTree = "<group>"; };
		E8917597197A1B350068ACC6 /* UnicodeTests.m */ = {isa = PBXFileReference; fileEncoding = 4; lastKnownFileType = sourcecode.c.objc; path = UnicodeTests.m; sourceTree = "<group>"; };
		E891759A197A1B600068ACC6 /* SwiftUnicodeTests.swift */ = {isa = PBXFileReference; fileEncoding = 4; lastKnownFileType = sourcecode.swift; path = SwiftUnicodeTests.swift; sourceTree = "<group>"; };
		E8951F01196C96DE00D6461C /* RLMRealm_Dynamic.h */ = {isa = PBXFileReference; fileEncoding = 4; lastKnownFileType = sourcecode.c.h; path = RLMRealm_Dynamic.h; sourceTree = "<group>"; };
		E8AE7C251EA436F800CDFF9A /* CompactionTests.swift */ = {isa = PBXFileReference; fileEncoding = 4; lastKnownFileType = sourcecode.swift; path = CompactionTests.swift; sourceTree = "<group>"; };
		E8D89B9D1955FC6D00CF2B9A /* Realm.h */ = {isa = PBXFileReference; lastKnownFileType = sourcecode.c.h; path = Realm.h; sourceTree = "<group>"; };
		E8D89BA31955FC6D00CF2B9A /* Tests.xctest */ = {isa = PBXFileReference; explicitFileType = wrapper.cfbundle; includeInIndex = 0; path = Tests.xctest; sourceTree = BUILT_PRODUCTS_DIR; };
		E8DA16F71E81210D0055141C /* CompactionTests.m */ = {isa = PBXFileReference; fileEncoding = 4; lastKnownFileType = sourcecode.c.objc; path = CompactionTests.m; sourceTree = "<group>"; };
		E8F8D90B196CB8DD00475368 /* SwiftTestObjects.swift */ = {isa = PBXFileReference; fileEncoding = 4; lastKnownFileType = sourcecode.swift; path = SwiftTestObjects.swift; sourceTree = "<group>"; };
		E8F992BD1F1401C100F634B5 /* RLMObjectBase_Private.h */ = {isa = PBXFileReference; fileEncoding = 4; lastKnownFileType = sourcecode.c.h; path = RLMObjectBase_Private.h; sourceTree = "<group>"; };
/* End PBXFileReference section */

/* Begin PBXFrameworksBuildPhase section */
		1A7B82351D51235600750296 /* Frameworks */ = {
			isa = PBXFrameworksBuildPhase;
			buildActionMask = 2147483647;
			files = (
				1A7B823A1D51259F00750296 /* libz.tbd in Frameworks */,
				3FE5B4D724CF6909004D4EF3 /* realm-monorepo.xcframework in Frameworks */,
			);
			runOnlyForDeploymentPostprocessing = 0;
		};
		3F1A5E6F1992EB7400F45F4C /* Frameworks */ = {
			isa = PBXFrameworksBuildPhase;
			buildActionMask = 2147483647;
			files = (
			);
			runOnlyForDeploymentPostprocessing = 0;
		};
		3F9B4A6524CF8C0E00C72A4A /* Frameworks */ = {
			isa = PBXFrameworksBuildPhase;
			buildActionMask = 2147483647;
			files = (
				3F9B4A6624CF8C0E00C72A4A /* realm-monorepo.xcframework in Frameworks */,
			);
			runOnlyForDeploymentPostprocessing = 0;
		};
		3F9D91832152D42F00474F09 /* Frameworks */ = {
			isa = PBXFrameworksBuildPhase;
			buildActionMask = 2147483647;
			files = (
			);
			runOnlyForDeploymentPostprocessing = 0;
		};
		53124AB525B71AF600771CE4 /* Frameworks */ = {
			isa = PBXFrameworksBuildPhase;
			buildActionMask = 2147483647;
			files = (
			);
			runOnlyForDeploymentPostprocessing = 0;
		};
		53124AD125B71AF700771CE4 /* Frameworks */ = {
			isa = PBXFrameworksBuildPhase;
			buildActionMask = 2147483647;
			files = (
			);
			runOnlyForDeploymentPostprocessing = 0;
		};
		5D660FC81BE98C560021E04F /* Frameworks */ = {
			isa = PBXFrameworksBuildPhase;
			buildActionMask = 2147483647;
			files = (
				3F98162A2317763000C3543D /* libc++.tbd in Frameworks */,
				3F98162B2317763600C3543D /* libz.tbd in Frameworks */,
				5D66102A1BE98DD00021E04F /* Realm.framework in Frameworks */,
			);
			runOnlyForDeploymentPostprocessing = 0;
		};
		5D660FD51BE98C7C0021E04F /* Frameworks */ = {
			isa = PBXFrameworksBuildPhase;
			buildActionMask = 2147483647;
			files = (
				5D660FDD1BE98C7C0021E04F /* RealmSwift.framework in Frameworks */,
			);
			runOnlyForDeploymentPostprocessing = 0;
		};
		AC8846702686573B00DF4A65 /* Frameworks */ = {
			isa = PBXFrameworksBuildPhase;
			buildActionMask = 2147483647;
			files = (
			);
			runOnlyForDeploymentPostprocessing = 0;
		};
		AC88477726888C6300DF4A65 /* Frameworks */ = {
			isa = PBXFrameworksBuildPhase;
			buildActionMask = 2147483647;
			files = (
			);
			runOnlyForDeploymentPostprocessing = 0;
		};
		E8267FE21D90B79000E001C7 /* Frameworks */ = {
			isa = PBXFrameworksBuildPhase;
			buildActionMask = 2147483647;
			files = (
				E8267FE31D90B79000E001C7 /* Realm.framework in Frameworks */,
				1AA5AEA31D98DF1000ED8C27 /* RealmSwift.framework in Frameworks */,
			);
			runOnlyForDeploymentPostprocessing = 0;
		};
		E856D1DC195614A400FB2FCF /* Frameworks */ = {
			isa = PBXFrameworksBuildPhase;
			buildActionMask = 2147483647;
			files = (
				1A7B823B1D5126D200750296 /* libz.tbd in Frameworks */,
				5DD755E21BE05DAF002800DA /* Realm.framework in Frameworks */,
			);
			runOnlyForDeploymentPostprocessing = 0;
		};
		E8D89BA01955FC6D00CF2B9A /* Frameworks */ = {
			isa = PBXFrameworksBuildPhase;
			buildActionMask = 2147483647;
			files = (
				5D6156EE1BE0689200A4BD3F /* Realm.framework in Frameworks */,
			);
			runOnlyForDeploymentPostprocessing = 0;
		};
/* End PBXFrameworksBuildPhase section */

/* Begin PBXGroup section */
		1A7B82361D51254600750296 /* Frameworks */ = {
			isa = PBXGroup;
			children = (
				CFAE926A24A0A7F40033CB31 /* AuthenticationServices.framework */,
				3F9816292317763000C3543D /* libc++.tbd */,
				1A7B82391D51259F00750296 /* libz.tbd */,
				3FE5B4D424CF3F06004D4EF3 /* realm-monorepo.xcframework */,
			);
			name = Frameworks;
			sourceTree = "<group>";
		};
		1AA5AEA21D98CA5300ED8C27 /* Utility */ = {
			isa = PBXGroup;
			children = (
				1AA5AE9A1D98A1B000ED8C27 /* Object-Server-Tests-Bridging-Header.h */,
				3F73BC871E3A876600FE80B6 /* ObjectServerTests-Info.plist */,
				537130C724A9E417001FDBBC /* RealmServer.swift */,
				1AF64DD01DA304A90081EB15 /* RLMUser+ObjectServerTests.h */,
				1AF64DD11DA304A90081EB15 /* RLMUser+ObjectServerTests.mm */,
				CF330BBC24E57D5F00F07EE2 /* RLMWatchTestUtility.h */,
				CF330BBD24E57D5F00F07EE2 /* RLMWatchTestUtility.m */,
				532E916E24AA533A003FD9DB /* TimeoutProxyServer.swift */,
				CFB674A224EEE9CB00FBF0B8 /* WatchTestUtility.swift */,
			);
			name = Utility;
			sourceTree = "<group>";
		};
		1AF6EA441D36B1220014EB85 /* Sync */ = {
			isa = PBXGroup;
			children = (
				CF76F7CA24816A5700890DD2 /* MongoClient */,
				CF6E047D242A13CB00DB7F14 /* ProviderClients */,
				3F73BC931E3A878500FE80B6 /* NSError+RLMSync.h */,
				3F73BC941E3A878500FE80B6 /* NSError+RLMSync.m */,
				4993220724129DCE00A0EC8E /* RLMApp.h */,
				4993220524129DCD00A0EC8E /* RLMApp.mm */,
				53CCC6C3257EC8A300A8FC50 /* RLMApp_Private.h */,
				3F275EBD2433A5DA00161E7F /* RLMApp_Private.hpp */,
				49E12CF1245DB7E800359DF1 /* RLMBSON.h */,
				49E12CEF245DB7CC00359DF1 /* RLMBSON.mm */,
				49E12CF4245DBF8A00359DF1 /* RLMBSON_Private.hpp */,
				4993220324129DCD00A0EC8E /* RLMCredentials.h */,
				4993220424129DCD00A0EC8E /* RLMCredentials.mm */,
				4993220224129DCD00A0EC8E /* RLMCredentials_Private.hpp */,
				AC74E38C27355BC0008294A4 /* RLMFlexibleSyncConfiguration.h */,
				AC74E38D27355BC0008294A4 /* RLMFlexibleSyncConfiguration.mm */,
				AC74E38A27355BC0008294A4 /* RLMFlexibleSyncConfiguration_Private.h */,
				AC74E38B27355BC0008294A4 /* RLMFlexibleSyncConfiguration_Private.hpp */,
				4993221524129E6600A0EC8E /* RLMNetworkTransport.h */,
				4993221424129E6500A0EC8E /* RLMNetworkTransport.mm */,
				CF330BBB24E56E3A00F07EE2 /* RLMNetworkTransport_Private.hpp */,
				6807E6492487E8660096066F /* RLMPushClient.h */,
				6807E64B2487F7220096066F /* RLMPushClient.mm */,
				6807E64E2487F9210096066F /* RLMPushClient_Private.hpp */,
				1AD397CD1F72FFC6002AA897 /* RLMRealm+Sync.h */,
				1AD397CC1F72FFC5002AA897 /* RLMRealm+Sync.mm */,
				1ABF256D1D52AB6200BAC441 /* RLMRealmConfiguration+Sync.h */,
				1ABF256E1D52AB6200BAC441 /* RLMRealmConfiguration+Sync.mm */,
				1A3623651D8384BA00945A54 /* RLMSyncConfiguration.h */,
				1A3623661D8384BA00945A54 /* RLMSyncConfiguration.mm */,
				1A36236A1D83868F00945A54 /* RLMSyncConfiguration_Private.h */,
				1A4AC06D1D8BA86200DC9736 /* RLMSyncConfiguration_Private.hpp */,
				1AF7EA941D340AF70001A9B5 /* RLMSyncManager.h */,
				1AF7EA951D340AF70001A9B5 /* RLMSyncManager.mm */,
				1AF7EA981D340D1F0001A9B5 /* RLMSyncManager_Private.hpp */,
				1AD3870A1D4A7FBB00479110 /* RLMSyncSession.h */,
				1AD3870B1D4A7FBB00479110 /* RLMSyncSession.mm */,
				1ABF256A1D528B9900BAC441 /* RLMSyncSession_Private.hpp */,
				1A4FFC971D35A71000B4B65C /* RLMSyncUtil.h */,
				1A84132E1D4BCCE600C5326F /* RLMSyncUtil.mm */,
				1A1C6E241D3FFCF70077B6E7 /* RLMSyncUtil_Private.h */,
				1A0512731D87413000806AEC /* RLMSyncUtil_Private.hpp */,
				1ABDCDAD1D792FEB003489E3 /* RLMUser.h */,
				1ABDCDAF1D793008003489E3 /* RLMUser.mm */,
				53CCC6E7257EC8C300A8FC50 /* RLMUser_Private.h */,
				1A33C42A1DAEB9C4001E87AA /* RLMUser_Private.hpp */,
			);
			name = Sync;
			sourceTree = "<group>";
		};
		3F1A5E731992EB7400F45F4C /* TestHost */ = {
			isa = PBXGroup;
			children = (
				E8839B2C19E31FD90047B1A8 /* Info.plist */,
				E8839B2D19E31FD90047B1A8 /* main.m */,
			);
			name = TestHost;
			path = ../../TestHost;
			sourceTree = "<group>";
		};
		3F48201C26307CE2005B40E8 /* Impl */ = {
			isa = PBXGroup;
			children = (
				3FE267D1264308680030F83C /* BasicTypes.swift */,
				3FE267CF264308670030F83C /* CollectionAccess.swift */,
				3FE267D0264308680030F83C /* ComplexTypes.swift */,
				3FE267D2264308680030F83C /* Persistable.swift */,
				3FE267D3264308680030F83C /* PropertyAccessors.swift */,
				3FE267D4264308680030F83C /* SchemaDiscovery.swift */,
			);
			path = Impl;
			sourceTree = "<group>";
		};
		3F558C7D22C299DB002F0F30 /* Test Utils */ = {
			isa = PBXGroup;
			children = (
				3F558C8422C29A03002F0F30 /* RLMAssertions.h */,
				533489DD26E0F9510085EEE1 /* RLMChildProcessEnvironment.h */,
				530BA61326DFA1CB008FC550 /* RLMChildProcessEnvironment.m */,
				3F558C8022C29A02002F0F30 /* RLMMultiProcessTestCase.h */,
				3F558C8522C29A03002F0F30 /* RLMMultiProcessTestCase.m */,
				3F558C7F22C29A02002F0F30 /* RLMTestCase.h */,
				3F558C8322C29A02002F0F30 /* RLMTestCase.m */,
				3F558C8122C29A02002F0F30 /* RLMTestObjects.h */,
				3F558C8222C29A02002F0F30 /* RLMTestObjects.m */,
				3F558C8622C29A03002F0F30 /* TestUtils.h */,
				3F558C7E22C29A02002F0F30 /* TestUtils.mm */,
			);
			name = "Test Utils";
			sourceTree = "<group>";
		};
		53124AD725B71AF700771CE4 /* SwiftUITestHostUITests */ = {
			isa = PBXGroup;
			children = (
				53124ADA25B71AF700771CE4 /* Info.plist */,
				53124AD825B71AF700771CE4 /* SwiftUITestHostUITests.swift */,
			);
			path = SwiftUITestHostUITests;
			sourceTree = "<group>";
		};
		53A34E3225CDA0AC00698930 /* SwiftUITestHost */ = {
			isa = PBXGroup;
			children = (
				53A34E3525CDA0AC00698930 /* Info.plist */,
				53A34E3325CDA0AC00698930 /* LaunchScreen.storyboard */,
				53626AAE25D31CAC00D9515D /* Objects.swift */,
				53A34E3425CDA0AC00698930 /* SwiftUITestHostApp.swift */,
			);
			path = SwiftUITestHost;
			sourceTree = "<group>";
		};
		5D659E6C1BE03981006515A0 /* Realm */ = {
			isa = PBXGroup;
			children = (
				5D659E741BE03E0D006515A0 /* Realm iOS static.xcconfig */,
				5D659E761BE03E0D006515A0 /* Realm.xcconfig */,
				5DD755E31BE05EA1002800DA /* Tests iOS static.xcconfig */,
				5DD755E01BE05C19002800DA /* Tests.xcconfig */,
			);
			path = Realm;
			sourceTree = "<group>";
		};
		5D660FB71BE98B770021E04F /* Configuration */ = {
			isa = PBXGroup;
			children = (
				5D659E6C1BE03981006515A0 /* Realm */,
				5D660FBA1BE98BD80021E04F /* RealmSwift */,
				5D659E6D1BE0398E006515A0 /* Base.xcconfig */,
				5D659E6E1BE0398E006515A0 /* Debug.xcconfig */,
				3FB56E7E250D457A00A6216B /* ObjectServerTests.xcconfig */,
				5D659E6F1BE0398E006515A0 /* Release.xcconfig */,
				AC8847432687DFE700DF4A65 /* SwiftUISyncTestHost.xcconfig */,
				AC8847442687DFE700DF4A65 /* SwiftUISyncTestHostTests.xcconfig */,
				53124A4F25B714EC00771CE4 /* SwiftUITestHost.xcconfig */,
				53626A8C25D3172000D9515D /* SwiftUITestHostTests.xcconfig */,
				3F35027722C43C5200FDC1E5 /* TestHost-static.xcconfig */,
				5D6156F71BE07B6B00A4BD3F /* TestHost.xcconfig */,
			);
			path = Configuration;
			sourceTree = "<group>";
		};
		5D660FBA1BE98BD80021E04F /* RealmSwift */ = {
			isa = PBXGroup;
			children = (
				5D660FBD1BE98BEF0021E04F /* RealmSwift.xcconfig */,
				5D660FC01BE98BEF0021E04F /* Tests.xcconfig */,
			);
			path = RealmSwift;
			sourceTree = "<group>";
		};
		5D660FCD1BE98C560021E04F /* RealmSwift */ = {
			isa = PBXGroup;
			children = (
				3F48201C26307CE2005B40E8 /* Impl */,
				5D660FE31BE98D670021E04F /* Aliases.swift */,
				681EE33A25EE8E1400A9DEC5 /* AnyRealmValue.swift */,
				CFB43139243DF87100471C18 /* App.swift */,
				4996EA9D2465BB8A003A1F51 /* BSON.swift */,
				3F102CBC23DBC68300108FD2 /* Combine.swift */,
				3FB6ABD82416A27000E318C2 /* Decimal128.swift */,
				3FC3F9162419B63100E27322 /* EmbeddedObject.swift */,
				29B7FDF51C0DA6560023224E /* Error.swift */,
				5D1534B71CCFF545008976D7 /* LinkingObjects.swift */,
				5D660FE41BE98D670021E04F /* List.swift */,
				0C3BD4D225C1C5AB007CFDD3 /* Map.swift */,
				5D660FE51BE98D670021E04F /* Migration.swift */,
				CF76F80124816B3800890DD2 /* MongoClient.swift */,
				CF986D8E25AE3C980039D287 /* MutableSet.swift */,
				3FE5818322C2B4B900BA10E7 /* Nonsync.swift */,
				5D660FE61BE98D670021E04F /* Object.swift */,
				3FB6ABD62416A26100E318C2 /* ObjectId.swift */,
				681EE34625EE8E5600A9DEC5 /* ObjectiveCSupport+AnyRealmValue.swift */,
				494566A8246E8C59000FD07F /* ObjectiveCSupport+BSON.swift */,
				3FE5818422C2B4B900BA10E7 /* ObjectiveCSupport+Sync.swift */,
				5B77EACD1DCC5614006AB51D /* ObjectiveCSupport.swift */,
				5D660FE71BE98D670021E04F /* ObjectSchema.swift */,
				5D660FE81BE98D670021E04F /* Optional.swift */,
				3F149CCA2668112A00111D65 /* PersistedProperty.swift */,
				5D660FE91BE98D670021E04F /* Property.swift */,
				ACF08B6626DD936200686CBC /* Query.swift */,
				5D660FEA1BE98D670021E04F /* Realm.swift */,
				1AB605D21D495927007F53DE /* RealmCollection.swift */,
				5D660FEC1BE98D670021E04F /* RealmConfiguration.swift */,
				CFE9CE3226555BBD00BF96D6 /* RealmKeyedCollection.swift */,
				CF44461D26121C6800BAFDB4 /* RealmProperty.swift */,
				5D660FED1BE98D670021E04F /* Results.swift */,
				5D660FEE1BE98D670021E04F /* Schema.swift */,
				5D660FEF1BE98D670021E04F /* SortDescriptor.swift */,
				535EA9E125B0919800DBF3CD /* SwiftUI.swift */,
				1A7DE7021D38460B0029F0AE /* Sync.swift */,
				ACB6FD34273C60CC0009712F /* SyncSubscription.swift */,
				3F222C4D1E26F51300CA0713 /* ThreadSafeReference.swift */,
				5D660FF01BE98D670021E04F /* Util.swift */,
			);
			path = RealmSwift;
			sourceTree = "<group>";
		};
		5D660FD91BE98C7C0021E04F /* RealmSwift Tests */ = {
			isa = PBXGroup;
			children = (
				5D6610291BE98DAA0021E04F /* Supporting Files */,
				CFFC8CC7262310C800929608 /* AnyRealmValueTests.swift */,
				3FCB1A7422A9B0A2003807FB /* CodableTests.swift */,
				3FE2BE0223D8CAD1002860E9 /* CombineTests.swift */,
				E8AE7C251EA436F800CDFF9A /* CompactionTests.swift */,
				CFFECBA8250646750010F585 /* Decimal128Tests.swift */,
				CF0D04F02693652E0038A058 /* KeyPathTests.swift */,
				5D660FFF1BE98D880021E04F /* KVOTests.swift */,
				5D6610001BE98D880021E04F /* ListTests.swift */,
				3F1D8D75265B075000593ABA /* MapTests.swift */,
				5D6610011BE98D880021E04F /* MigrationTests.swift */,
				3F4E0FF82654765C008B8C0B /* ModernKVOTests.swift */,
				3F4E100E2655CA33008B8C0B /* ModernObjectAccessorTests.swift */,
				CF46CBFF26D931BA00DE450C /* QueryTests.swift.gyb */,
				CF46CC0026D931BA00DE450C /* QueryTests.swift */,
				3FA5E94C266064C4008F1345 /* ModernObjectCreationTests.swift */,
				3FB19068265ECF0C00DA7C76 /* ModernObjectTests.swift */,
				3FB1906A265ED23300DA7C76 /* ModernTestObjects.swift */,
				CF986DE125AE3EC70039D287 /* MutableSetTests.swift */,
				5D6610021BE98D880021E04F /* ObjectAccessorTests.swift */,
				5D6610031BE98D880021E04F /* ObjectCreationTests.swift */,
				CFFECBB225078D100010F585 /* ObjectIdTests.swift */,
				5BC537151DD5B8D70055C524 /* ObjectiveCSupportTests.swift */,
				5D6610041BE98D880021E04F /* ObjectSchemaInitializationTests.swift */,
				5D6610051BE98D880021E04F /* ObjectSchemaTests.swift */,
				5D6610061BE98D880021E04F /* ObjectTests.swift */,
				5D6610071BE98D880021E04F /* PerformanceTests.swift */,
				3F2633C21E9D630000B32D30 /* PrimitiveListTests.swift */,
				CF040493263DF0A900F9AEE0 /* PrimitiveMapTests.swift */,
				CF986DF525AE3EDF0039D287 /* PrimitiveMutableSetTests.swift */,
				5D6610081BE98D880021E04F /* PropertyTests.swift */,
				5D6610091BE98D880021E04F /* RealmCollectionTypeTests.swift */,
				5D66100A1BE98D880021E04F /* RealmConfigurationTests.swift */,
				3F4E100F2655CA33008B8C0B /* RealmPropertyTests.swift */,
				5D66100C1BE98D880021E04F /* RealmTests.swift */,
				5D66100D1BE98D880021E04F /* SchemaTests.swift */,
				5D66100E1BE98D880021E04F /* SortDescriptorTests.swift */,
				4996EA9F2465C44E003A1F51 /* SwiftBSONTests.swift */,
				5D66100F1BE98D880021E04F /* SwiftLinkTests.swift */,
				5D6610101BE98D880021E04F /* SwiftTestObjects.swift */,
				535EAA7425B0B02B00DBF3CD /* SwiftUITests.swift */,
				5D6610111BE98D880021E04F /* SwiftUnicodeTests.swift */,
				5D6610121BE98D880021E04F /* TestCase.swift */,
				3F90C1B12716169C0029000E /* TestValueFactory.swift */,
				3F73BC841E3A870F00FE80B6 /* ThreadSafeReferenceTests.swift */,
			);
			name = "RealmSwift Tests";
			path = RealmSwift/Tests;
			sourceTree = "<group>";
		};
		5D6610291BE98DAA0021E04F /* Supporting Files */ = {
			isa = PBXGroup;
			children = (
				5D66100B1BE98D880021E04F /* RealmSwiftTests-BridgingHeader.h */,
			);
			name = "Supporting Files";
			sourceTree = "<group>";
		};
		AC8846742686573B00DF4A65 /* SwiftUISyncTestHost */ = {
			isa = PBXGroup;
			children = (
				AC8846772686573B00DF4A65 /* ContentView.swift */,
				AC8847472687E0AA00DF4A65 /* Info.plist */,
				AC8846752686573B00DF4A65 /* SwiftUISyncTestHostApp.swift */,
			);
			path = SwiftUISyncTestHost;
			sourceTree = "<group>";
		};
		AC88468F2686573D00DF4A65 /* SwiftUISyncTestHostUITests */ = {
			isa = PBXGroup;
			children = (
				AC8847492687E0BD00DF4A65 /* Info.plist */,
				AC8846B82687BD4D00DF4A65 /* SwiftUISyncTestHostUITests-Bridging-Header.h */,
				AC2C2A43268F982D00B4DA33 /* SwiftUISyncTestHostUITests.entitlements */,
				AC8846902686573D00DF4A65 /* SwiftUISyncTestHostUITests.swift */,
			);
			path = SwiftUISyncTestHostUITests;
			sourceTree = "<group>";
		};
		CF6E047D242A13CB00DB7F14 /* ProviderClients */ = {
			isa = PBXGroup;
			children = (
				CFAEF75F242B5F9A00EAF721 /* RLMAPIKeyAuth.h */,
				CFAEF760242B5F9A00EAF721 /* RLMAPIKeyAuth.mm */,
				CF6E0480242A141200DB7F14 /* RLMEmailPasswordAuth.h */,
				CF6E0481242A141200DB7F14 /* RLMEmailPasswordAuth.mm */,
				CF6E0484242A321200DB7F14 /* RLMProviderClient.h */,
				CF6E0485242A321200DB7F14 /* RLMProviderClient.mm */,
				CFB5E1602497A45D009CABB3 /* RLMProviderClient_Private.hpp */,
				CFAEF763242B672700EAF721 /* RLMUserAPIKey.h */,
				CFAEF764242B672700EAF721 /* RLMUserAPIKey.mm */,
				CFAEF767242B7F8900EAF721 /* RLMUserAPIKey_Private.hpp */,
			);
			name = ProviderClients;
			sourceTree = "<group>";
		};
		CF76F7CA24816A5700890DD2 /* MongoClient */ = {
			isa = PBXGroup;
			children = (
				CF76F7D624816AAA00890DD2 /* RLMFindOneAndModifyOptions.h */,
				CF76F7DB24816AAB00890DD2 /* RLMFindOneAndModifyOptions.mm */,
				CF76F7D824816AAB00890DD2 /* RLMFindOneAndModifyOptions_Private.hpp */,
				CF76F7D724816AAA00890DD2 /* RLMFindOptions.h */,
				CF76F7D024816AAA00890DD2 /* RLMFindOptions.mm */,
				CF76F7D424816AAA00890DD2 /* RLMFindOptions_Private.hpp */,
				CF76F7DA24816AAB00890DD2 /* RLMMongoClient.h */,
				CF76F7D524816AAA00890DD2 /* RLMMongoClient.mm */,
				CF76F7D324816AAA00890DD2 /* RLMMongoClient_Private.hpp */,
				CF76F7CF24816AA900890DD2 /* RLMMongoCollection.h */,
				CF76F7D124816AAA00890DD2 /* RLMMongoCollection.mm */,
				CF76F7D224816AAA00890DD2 /* RLMMongoCollection_Private.hpp */,
				CF76F7D924816AAB00890DD2 /* RLMMongoDatabase.h */,
				CF76F7DC24816AAB00890DD2 /* RLMMongoDatabase_Private.hpp */,
				CF76F7CC24816AA800890DD2 /* RLMUpdateResult.h */,
				CF76F7CB24816AA800890DD2 /* RLMUpdateResult.mm */,
				CF76F7CE24816AA900890DD2 /* RLMUpdateResult_Private.hpp */,
			);
			name = MongoClient;
			sourceTree = "<group>";
		};
		E81A1FC81955FE0100FDED82 /* Swift */ = {
			isa = PBXGroup;
			children = (
				297FBEFA1C19F696009D1118 /* RLMTestCaseUtils.swift */,
				0217D7B819CD0ACD00DE5C32 /* Swift-Tests-Bridging-Header.h */,
				E82FA60A195632F20043A3C3 /* SwiftArrayPropertyTests.swift */,
				E82FA60B195632F20043A3C3 /* SwiftArrayTests.swift */,
				E83AF538196DDE58002275B2 /* SwiftDynamicTests.swift */,
				E82FA60D195632F20043A3C3 /* SwiftLinkTests.swift */,
				E82FA60F195632F20043A3C3 /* SwiftObjectInterfaceTests.swift */,
				26F3CA681986CC86004623E1 /* SwiftPropertyTypeTest.swift */,
				E81A1FD01955FE0100FDED82 /* SwiftRealmTests.swift */,
				0C9758BE264974660097B48D /* SwiftRLMDictionaryTests.swift */,
				3FEC4A3D1BBB188B00F009C3 /* SwiftSchemaTests.swift */,
				CF986D4725AE3C420039D287 /* SwiftSetPropertyTests.swift */,
				CF986D4825AE3C420039D287 /* SwiftSetTests.swift */,
				E8F8D90B196CB8DD00475368 /* SwiftTestObjects.swift */,
				E891759A197A1B600068ACC6 /* SwiftUnicodeTests.swift */,
			);
			path = Swift;
			sourceTree = "<group>";
		};
		E81A20061955FE1600FDED82 /* Objective-C */ = {
			isa = PBXGroup;
			children = (
				E81A1FB81955FE0100FDED82 /* ArrayPropertyTests.m */,
				3F7556731BE95A050058BC7E /* AsyncTests.mm */,
				E8DA16F71E81210D0055141C /* CompactionTests.m */,
				CFFECBAB250667A90010F585 /* Decimal128Tests.m */,
				CF052EFA25DEB671008EEF86 /* DictionaryPropertyTests.m */,
				E81A1FBA1955FE0100FDED82 /* DynamicTests.m */,
				021A882F1AAFB5BE00EEAC84 /* EncryptionTests.mm */,
				E81A1FBB1955FE0100FDED82 /* EnumeratorTests.m */,
				027A4D291AB1012500AA46F9 /* InterprocessTests.m */,
				3F0F029D1B6FFE610046A4D5 /* KVOTests.mm */,
				5D432B8C1CC0713F00A610A9 /* LinkingObjectsTests.mm */,
				E81A1FBC1955FE0100FDED82 /* LinkTests.m */,
				0207AB85195DFA15007EFB12 /* MigrationTests.mm */,
				3F2E66611CA0B9D5004761D5 /* NotificationTests.m */,
				3FEB383C1E70AC6900F22712 /* ObjectCreationTests.mm */,
				CFFECBAF250690EA0010F585 /* ObjectIdTests.m */,
				E81A1FBE1955FE0100FDED82 /* ObjectInterfaceTests.m */,
				021A88301AAFB5BE00EEAC84 /* ObjectSchemaTests.m */,
				E81A1FBF1955FE0100FDED82 /* ObjectTests.m */,
				3F04EA2D1992BEE400C2CE2E /* PerformanceTests.m */,
				5D03FB1E1E0DAFBA007D53EA /* PredicateUtilTests.mm */,
				3F572C901F2BDA9F00F6C9AB /* PrimitiveArrayPropertyTests.m */,
				3F1D8D92265B076C00593ABA /* PrimitiveArrayPropertyTests.tpl.m */,
				0C86B33825E15B6000775FED /* PrimitiveDictionaryPropertyTests.m */,
				3F1D8D8F265B076C00593ABA /* PrimitiveDictionaryPropertyTests.tpl.m */,
				3F1D8D8E265B076C00593ABA /* PrimitiveRLMValuePropertyTests.m */,
				3F1D8D91265B076C00593ABA /* PrimitiveRLMValuePropertyTests.tpl.m */,
				CF986D2F25AE3BD40039D287 /* PrimitiveSetPropertyTests.m */,
				3F1D8D90265B076C00593ABA /* PrimitiveSetPropertyTests.tpl.m */,
				02AFB4611A80343600E11938 /* PropertyTests.m */,
				E81A1FC11955FE0100FDED82 /* QueryTests.m */,
				C042A48C1B7522A900771ED2 /* RealmConfigurationTests.mm */,
				E81A1FC31955FE0100FDED82 /* RealmTests.mm */,
				02AFB4621A80343600E11938 /* ResultsTests.m */,
				3F1D8D8D265B076C00593ABA /* RLMValueTests.m */,
				0207AB86195DFA15007EFB12 /* SchemaTests.mm */,
				CF986D3025AE3BD40039D287 /* SetPropertyTests.m */,
				3F572C911F2BDA9F00F6C9AB /* ThreadSafeReferenceTests.m */,
				E81A1FD11955FE0100FDED82 /* TransactionTests.m */,
				E8917597197A1B350068ACC6 /* UnicodeTests.m */,
				021A88311AAFB5BE00EEAC84 /* UtilTests.mm */,
			);
			name = "Objective-C";
			sourceTree = "<group>";
		};
		E8267FEF1D90B7B100E001C7 /* Object Server Tests */ = {
			isa = PBXGroup;
			children = (
				1AA5AEA21D98CA5300ED8C27 /* Utility */,
				536B7C0B24A4C223006B535D /* dependencies.list */,
				5346E7312487AC9D00595C68 /* RLMBSONTests.mm */,
				CFA3A23D260B8427002C3266 /* RLMCollectionSyncTests.mm */,
				CF08757C260B98E100B9BE60 /* RLMCollectionSyncTests.mm */,
				ACB6FD30273C60920009712F /* RLMFlexibleSyncServerTests.mm */,
				AC7D182B261F2F560080E1D2 /* RLMObjectServerPartitionTests.mm */,
				E8267FF01D90B8E700E001C7 /* RLMObjectServerTests.mm */,
				1AA5AE9D1D98A6D800ED8C27 /* RLMSyncTestCase.h */,
				1AA5AE9B1D98A68E00ED8C27 /* RLMSyncTestCase.mm */,
				3F73BC8A1E3A876600FE80B6 /* RLMTestUtils.h */,
				3F73BC8B1E3A876600FE80B6 /* RLMTestUtils.m */,
				49D9DFC4246C8E48003AD31D /* setup_baas.rb */,
				3F9ADA9326E7E87B007349A5 /* SwiftCollectionSyncTests.swift */,
<<<<<<< HEAD
				ACB6FD31273C60920009712F /* SwiftFlexibleSyncServerTests.swift */,
=======
>>>>>>> bf1e3c8d
				AC8AE64A26BAD4B00037D4E5 /* SwiftMongoClientTests.swift */,
				AC7D182C261F2F560080E1D2 /* SwiftObjectServerPartitionTests.swift */,
				1AA5AE9F1D98C99500ED8C27 /* SwiftObjectServerTests.swift */,
				AC2C2A3E268E1ACE00B4DA33 /* SwiftServerObjects.swift */,
				1AA5AE961D989BE000ED8C27 /* SwiftSyncTestCase.swift */,
				AC8846B62687BC4100DF4A65 /* SwiftUIServerTests.swift */,
			);
			name = "Object Server Tests";
			sourceTree = "<group>";
		};
		E88C36FE19745E3200C9963D /* Swift */ = {
			isa = PBXGroup;
			children = (
				E88C36FF19745E5500C9963D /* RLMSupport.swift */,
			);
			path = Swift;
			sourceTree = "<group>";
		};
		E8D89B8E1955FC6D00CF2B9A = {
			isa = PBXGroup;
			children = (
				5D660FB71BE98B770021E04F /* Configuration */,
				1A7B82361D51254600750296 /* Frameworks */,
				E81A1FB41955FCE000FDED82 /* LICENSE */,
				E8267FEF1D90B7B100E001C7 /* Object Server Tests */,
				E8D89B991955FC6D00CF2B9A /* Products */,
				E8D89B9A1955FC6D00CF2B9A /* Realm */,
				E8D89BA71955FC6D00CF2B9A /* Realm Tests */,
				5D660FCD1BE98C560021E04F /* RealmSwift */,
				5D660FD91BE98C7C0021E04F /* RealmSwift Tests */,
				3F558C7D22C299DB002F0F30 /* Test Utils */,
				E81A1FB31955FCE000FDED82 /* CHANGELOG.md */,
			);
			indentWidth = 4;
			sourceTree = "<group>";
			tabWidth = 4;
		};
		E8D89B991955FC6D00CF2B9A /* Products */ = {
			isa = PBXGroup;
			children = (
				E856D1DF195614A400FB2FCF /* iOS static tests.xctest */,
				E8267FED1D90B79000E001C7 /* ObjectServerTests.xctest */,
				5D659ED91BE04556006515A0 /* Realm.framework */,
				5DD755CF1BE056DE002800DA /* Realm.framework */,
				5D660FD81BE98C7C0021E04F /* RealmSwift Tests.xctest */,
				5D660FCC1BE98C560021E04F /* RealmSwift.framework */,
				AC8846732686573B00DF4A65 /* SwiftUISyncTestHost.app */,
				AC88478126888C6300DF4A65 /* SwiftUISyncTestHostUITests.xctest */,
				53124AB825B71AF600771CE4 /* SwiftUITestHost.app */,
				53124AD425B71AF700771CE4 /* SwiftUITestHostUITests.xctest */,
				3F9D91872152D42F00474F09 /* TestHost static.app */,
				3F1A5E721992EB7400F45F4C /* TestHost.app */,
				E8D89BA31955FC6D00CF2B9A /* Tests.xctest */,
			);
			name = Products;
			sourceTree = "<group>";
		};
		E8D89B9A1955FC6D00CF2B9A /* Realm */ = {
			isa = PBXGroup;
			children = (
				E8D89B9B1955FC6D00CF2B9A /* Supporting Files */,
				E88C36FE19745E3200C9963D /* Swift */,
				1AF6EA441D36B1220014EB85 /* Sync */,
				E8D89B9D1955FC6D00CF2B9A /* Realm.h */,
				E81A1F631955FC9300FDED82 /* RLMAccessor.h */,
				3F0338491E6F466D00F9E288 /* RLMAccessor.hpp */,
				E81A1F641955FC9300FDED82 /* RLMAccessor.mm */,
				E83591941B3DF05C0035F2F3 /* RLMAnalytics.hpp */,
				E83591931B3DF05C0035F2F3 /* RLMAnalytics.mm */,
				E81A1F661955FC9300FDED82 /* RLMArray.h */,
				E81A1F671955FC9300FDED82 /* RLMArray.mm */,
				0237B5421A856F06004ACD57 /* RLMArray_Private.h */,
				E81A1F651955FC9300FDED82 /* RLMArray_Private.hpp */,
				3F9863BA1D36876B00641C98 /* RLMClassInfo.hpp */,
				3F9863B91D36876B00641C98 /* RLMClassInfo.mm */,
				02B8EF5B19E7048D0045A93D /* RLMCollection.h */,
				3FBEF6791C63D66100F6935B /* RLMCollection.mm */,
				5D1BF1FE1EF9875300B7DC87 /* RLMCollection_Private.h */,
				3FBEF6781C63D66100F6935B /* RLMCollection_Private.hpp */,
				E81A1F6B1955FC9300FDED82 /* RLMConstants.h */,
				E81A1F6C1955FC9300FDED82 /* RLMConstants.m */,
				3F4F3AD323F71C790048DB43 /* RLMDecimal128.h */,
				3F4F3ACF23F71C790048DB43 /* RLMDecimal128.mm */,
				3F4F3AD123F71C790048DB43 /* RLMDecimal128_Private.hpp */,
				0C3BD4B225C1BDF1007CFDD3 /* RLMDictionary.h */,
				0C3BD4B125C1BDF1007CFDD3 /* RLMDictionary.mm */,
				0C3BD50125C1DE6F007CFDD3 /* RLMDictionary_Private.h */,
				CF9881CB25DABDE900BD7E4F /* RLMDictionary_Private.hpp */,
				3FC3F910241808B300E27322 /* RLMEmbeddedObject.h */,
				3FC3F911241808B300E27322 /* RLMEmbeddedObject.mm */,
				E81A1F691955FC9300FDED82 /* RLMManagedArray.mm */,
				CF9881C025DABC6500BD7E4F /* RLMManagedDictionary.mm */,
				0C7CA7C225C311DA0098A636 /* RLMManagedDictionary.mm */,
				CFD8D11F25BB0B8B0037FE4D /* RLMManagedSet.mm */,
				0207AB7D195DF9FB007EFB12 /* RLMMigration.h */,
				0207AB7E195DF9FB007EFB12 /* RLMMigration.mm */,
				0207AB7C195DF9FB007EFB12 /* RLMMigration_Private.h */,
				E81A1F6E1955FC9300FDED82 /* RLMObject.h */,
				E81A1F6F1955FC9300FDED82 /* RLMObject.mm */,
				E81A1F6D1955FC9300FDED82 /* RLMObject_Private.h */,
				C073E1201AE9B705002C0A30 /* RLMObject_Private.hpp */,
				023B19571A3BA90D0067FB81 /* RLMObjectBase.h */,
				023B19581A3BA90D0067FB81 /* RLMObjectBase.mm */,
				A05FA61E1B62C3900000C9B2 /* RLMObjectBase_Dynamic.h */,
				E8F992BD1F1401C100F634B5 /* RLMObjectBase_Private.h */,
				3F4F3AD023F71C790048DB43 /* RLMObjectId.h */,
				3F4F3AD223F71C790048DB43 /* RLMObjectId.mm */,
				3F4F3AD423F71C790048DB43 /* RLMObjectId_Private.hpp */,
				E81A1F711955FC9300FDED82 /* RLMObjectSchema.h */,
				E81A1F721955FC9300FDED82 /* RLMObjectSchema.mm */,
				29EDB8E91A7712E500458D80 /* RLMObjectSchema_Private.h */,
				E81A1F701955FC9300FDED82 /* RLMObjectSchema_Private.hpp */,
				29EDB8D71A7703C500458D80 /* RLMObjectStore.h */,
				E81A1F741955FC9300FDED82 /* RLMObjectStore.mm */,
				3F0F02AC1B6FFF3D0046A4D5 /* RLMObservation.hpp */,
				3F0F02AD1B6FFF3D0046A4D5 /* RLMObservation.mm */,
				5D6156F51BE077E600A4BD3F /* RLMPlatform.h.in */,
				5D3E1A2C1C1FC6D5002913BA /* RLMPredicateUtil.hpp */,
				5D3E1A2D1C1FC6D5002913BA /* RLMPredicateUtil.mm */,
				3F68BFCD1B558CA800D50FBD /* RLMPrefix.h */,
				E81A1F761955FC9300FDED82 /* RLMProperty.h */,
				E81A1F771955FC9300FDED82 /* RLMProperty.mm */,
				E81A1F751955FC9300FDED82 /* RLMProperty_Private.h */,
				5D2E8F651C98DC0D00187B09 /* RLMProperty_Private.hpp */,
				E81A1F781955FC9300FDED82 /* RLMQueryUtil.hpp */,
				E81A1F791955FC9300FDED82 /* RLMQueryUtil.mm */,
				E81A1F7B1955FC9300FDED82 /* RLMRealm.h */,
				E81A1F7C1955FC9300FDED82 /* RLMRealm.mm */,
				E8951F01196C96DE00D6461C /* RLMRealm_Dynamic.h */,
				29EDB8E01A77070200458D80 /* RLMRealm_Private.h */,
				02E334C41A5F4923009F8810 /* RLMRealm_Private.hpp */,
				C0D2DD051B6BDEA1004E8919 /* RLMRealmConfiguration.h */,
				C0D2DD061B6BDEA1004E8919 /* RLMRealmConfiguration.mm */,
				C0D2DD0F1B6BE0DD004E8919 /* RLMRealmConfiguration_Private.h */,
				E86900E11CC04F5B0008A8B6 /* RLMRealmConfiguration_Private.hpp */,
				027A4D211AB100E000AA46F9 /* RLMRealmUtil.hpp */,
				027A4D221AB100E000AA46F9 /* RLMRealmUtil.mm */,
				02B8EF5819E601D80045A93D /* RLMResults.h */,
				E81A1F6A1955FC9300FDED82 /* RLMResults.mm */,
				29EDB8E51A7710B700458D80 /* RLMResults_Private.h */,
				1A1EBF861F269E8E00F47698 /* RLMResults_Private.hpp */,
				E81A1F7E1955FC9300FDED82 /* RLMSchema.h */,
				E81A1F7F1955FC9300FDED82 /* RLMSchema.mm */,
				E81A1F7D1955FC9300FDED82 /* RLMSchema_Private.h */,
				3F4E324B1B98C6C700183A69 /* RLMSchema_Private.hpp */,
				CF986D1D25AE3B090039D287 /* RLMSet.h */,
				CF986D1B25AE3B080039D287 /* RLMSet.mm */,
				CF986D1A25AE3B080039D287 /* RLMSet_Private.h */,
				CF986D1C25AE3B090039D287 /* RLMSet_Private.hpp */,
				023B19551A3BA90D0067FB81 /* RLMSwiftCollectionBase.h */,
				023B19561A3BA90D0067FB81 /* RLMSwiftCollectionBase.mm */,
				ACB6FD2A273C60590009712F /* RLMSyncSubscription.h */,
				ACB6FD2C273C60590009712F /* RLMSyncSubscription.mm */,
				ACB6FD2B273C60590009712F /* RLMSyncSubscription_Private.h */,
				3F83E9A22630A14800FC9623 /* RLMSwiftProperty.h */,
				3FE79FF719BA6A5900780C9A /* RLMSwiftSupport.h */,
				3F452EC519C2279800AFC154 /* RLMSwiftSupport.m */,
				CF44460626121B2A00BAFDB4 /* RLMSwiftValueStorage.h */,
				CF44460526121B2A00BAFDB4 /* RLMSwiftValueStorage.mm */,
				3F67DB391E26D69C0024533D /* RLMThreadSafeReference.h */,
				3F67DB3B1E26D69C0024533D /* RLMThreadSafeReference.mm */,
				3F67DB3A1E26D69C0024533D /* RLMThreadSafeReference_Private.hpp */,
				3F20DA2019BE1EA6007DE308 /* RLMUpdateChecker.hpp */,
				3F20DA2119BE1EA6007DE308 /* RLMUpdateChecker.mm */,
				E81A1F811955FC9300FDED82 /* RLMUtil.hpp */,
				E81A1F821955FC9300FDED82 /* RLMUtil.mm */,
				0C57969F25643D7500744CAE /* RLMUUID.mm */,
				3F1D8D32265B071000593ABA /* RLMUUID_Private.hpp */,
				3F1D8D30265B071000593ABA /* RLMValue.h */,
				3F1D8D31265B071000593ABA /* RLMValue.mm */,
			);
			path = Realm;
			sourceTree = "<group>";
		};
		E8D89B9B1955FC6D00CF2B9A /* Supporting Files */ = {
			isa = PBXGroup;
			children = (
				023B19F71A423BD20067FB81 /* libc++.dylib */,
				E81A1F621955FC9300FDED82 /* Realm-Info.plist */,
				02E334C21A5F3C45009F8810 /* Realm.modulemap */,
			);
			name = "Supporting Files";
			sourceTree = "<group>";
		};
		E8D89BA71955FC6D00CF2B9A /* Realm Tests */ = {
			isa = PBXGroup;
			children = (
				E81A20061955FE1600FDED82 /* Objective-C */,
				E8D89BA81955FC6D00CF2B9A /* Supporting Files */,
				E81A1FC81955FE0100FDED82 /* Swift */,
				AC8846742686573B00DF4A65 /* SwiftUISyncTestHost */,
				AC88468F2686573D00DF4A65 /* SwiftUISyncTestHostUITests */,
				53A34E3225CDA0AC00698930 /* SwiftUITestHost */,
				53124AD725B71AF700771CE4 /* SwiftUITestHostUITests */,
				3F1A5E731992EB7400F45F4C /* TestHost */,
			);
			name = "Realm Tests";
			path = Realm/Tests;
			sourceTree = "<group>";
		};
		E8D89BA81955FC6D00CF2B9A /* Supporting Files */ = {
			isa = PBXGroup;
			children = (
				29B7FDF71C0DE76B0023224E /* fileformat-pre-null.realm */,
				E81A1FC21955FE0100FDED82 /* RealmTests-Info.plist */,
			);
			name = "Supporting Files";
			sourceTree = "<group>";
		};
/* End PBXGroup section */

/* Begin PBXHeadersBuildPhase section */
		5D659E9F1BE04556006515A0 /* Headers */ = {
			isa = PBXHeadersBuildPhase;
			buildActionMask = 2147483647;
			files = (
				3F73BC951E3A878500FE80B6 /* NSError+RLMSync.h in Headers */,
				5D659EA51BE04556006515A0 /* Realm.h in Headers */,
				5D659EA71BE04556006515A0 /* RLMAccessor.h in Headers */,
				CFAEF761242B5F9A00EAF721 /* RLMAPIKeyAuth.h in Headers */,
				4993221224129DCE00A0EC8E /* RLMApp.h in Headers */,
				53CCC6C4257EC8A300A8FC50 /* RLMApp_Private.h in Headers */,
				5D659EA91BE04556006515A0 /* RLMArray.h in Headers */,
				AC74E38E27355BC0008294A4 /* RLMFlexibleSyncConfiguration_Private.h in Headers */,
				5D659EAA1BE04556006515A0 /* RLMArray_Private.h in Headers */,
				49E12CF2245DB7E800359DF1 /* RLMBSON.h in Headers */,
				49E12CF5245DBF8A00359DF1 /* RLMBSON_Private.hpp in Headers */,
				5D659EAB1BE04556006515A0 /* RLMCollection.h in Headers */,
				5D1BF1FF1EF987AD00B7DC87 /* RLMCollection_Private.h in Headers */,
				5D659EAC1BE04556006515A0 /* RLMConstants.h in Headers */,
				4993220A24129DCE00A0EC8E /* RLMCredentials.h in Headers */,
				3F4F3ADD23F71C790048DB43 /* RLMDecimal128.h in Headers */,
				3F1D9068265C077C00593ABA /* RLMDictionary.h in Headers */,
				0CED6DB82655087200B80277 /* RLMDictionary_Private.h in Headers */,
				CF6E0482242A141200DB7F14 /* RLMEmailPasswordAuth.h in Headers */,
				3FC3F912241808B400E27322 /* RLMEmbeddedObject.h in Headers */,
				CF76F7F324816AAB00890DD2 /* RLMFindOneAndModifyOptions.h in Headers */,
				CF76F7F524816AAB00890DD2 /* RLMFindOptions.h in Headers */,
				5D659EAF1BE04556006515A0 /* RLMMigration.h in Headers */,
				5D659EB01BE04556006515A0 /* RLMMigration_Private.h in Headers */,
				CF76F7FB24816AAB00890DD2 /* RLMMongoClient.h in Headers */,
				CF76F7E524816AAB00890DD2 /* RLMMongoCollection.h in Headers */,
				CF76F7F924816AAB00890DD2 /* RLMMongoDatabase.h in Headers */,
				4993221824129E6600A0EC8E /* RLMNetworkTransport.h in Headers */,
				5D659EB11BE04556006515A0 /* RLMObject.h in Headers */,
				5D659EB21BE04556006515A0 /* RLMObject_Private.h in Headers */,
				5D659EB31BE04556006515A0 /* RLMObjectBase.h in Headers */,
				5D659EB41BE04556006515A0 /* RLMObjectBase_Dynamic.h in Headers */,
				E8F992BE1F1401C100F634B5 /* RLMObjectBase_Private.h in Headers */,
				3F4F3AD723F71C790048DB43 /* RLMObjectId.h in Headers */,
				5D659EB51BE04556006515A0 /* RLMObjectSchema.h in Headers */,
				5D659EB61BE04556006515A0 /* RLMObjectSchema_Private.h in Headers */,
				5D659EB81BE04556006515A0 /* RLMObjectStore.h in Headers */,
				5D659EBC1BE04556006515A0 /* RLMProperty.h in Headers */,
				5D659EBD1BE04556006515A0 /* RLMProperty_Private.h in Headers */,
				ACB6FD2E273C60590009712F /* RLMSyncSubscription_Private.h in Headers */,
				CF6E0486242A321200DB7F14 /* RLMProviderClient.h in Headers */,
				6807E64A2487E8660096066F /* RLMPushClient.h in Headers */,
				6807E64F2487F9210096066F /* RLMPushClient_Private.hpp in Headers */,
				1AD397CF1F72FFC7002AA897 /* RLMRealm+Sync.h in Headers */,
				5D659EBF1BE04556006515A0 /* RLMRealm.h in Headers */,
				5D659EC01BE04556006515A0 /* RLMRealm_Dynamic.h in Headers */,
				5D659EC11BE04556006515A0 /* RLMRealm_Private.h in Headers */,
				1ABF256F1D52AB6200BAC441 /* RLMRealmConfiguration+Sync.h in Headers */,
				5D659EC21BE04556006515A0 /* RLMRealmConfiguration.h in Headers */,
				5D659EC31BE04556006515A0 /* RLMRealmConfiguration_Private.h in Headers */,
				5D659EC51BE04556006515A0 /* RLMResults.h in Headers */,
				5D659EC61BE04556006515A0 /* RLMResults_Private.h in Headers */,
				5D659EC71BE04556006515A0 /* RLMSchema.h in Headers */,
				5D659EC81BE04556006515A0 /* RLMSchema_Private.h in Headers */,
				CF986D2425AE3B090039D287 /* RLMSet.h in Headers */,
				CF986D1E25AE3B090039D287 /* RLMSet_Private.h in Headers */,
				5D659EAE1BE04556006515A0 /* RLMSwiftCollectionBase.h in Headers */,
				3F83E9A42630A14800FC9623 /* RLMSwiftProperty.h in Headers */,
				5D659EC91BE04556006515A0 /* RLMSwiftSupport.h in Headers */,
				3F1D9092265C07A600593ABA /* RLMSwiftValueStorage.h in Headers */,
				1A0512771D8746CD00806AEC /* RLMSyncConfiguration.h in Headers */,
				3F336E8B1DA2FA15006CB5A0 /* RLMSyncConfiguration_Private.h in Headers */,
				1AF7EA961D340AF70001A9B5 /* RLMSyncManager.h in Headers */,
				1AD3870C1D4A7FBB00479110 /* RLMSyncSession.h in Headers */,
				3F3BBAF324B8FD32009D8D51 /* RLMSyncUtil.h in Headers */,
				E8C6EAF51DD66C0C00EC1A03 /* RLMSyncUtil_Private.h in Headers */,
				ACB6FD2D273C60590009712F /* RLMSyncSubscription.h in Headers */,
				3F67DB3C1E26D69C0024533D /* RLMThreadSafeReference.h in Headers */,
				CF76F7DF24816AAB00890DD2 /* RLMUpdateResult.h in Headers */,
				1ABDCDAE1D792FEB003489E3 /* RLMUser.h in Headers */,
				53CCC6E8257EC8C400A8FC50 /* RLMUser_Private.h in Headers */,
				CFAEF765242B672700EAF721 /* RLMUserAPIKey.h in Headers */,
				3F1D8D33265B071000593ABA /* RLMValue.h in Headers */,
				AC74E39027355BC0008294A4 /* RLMFlexibleSyncConfiguration.h in Headers */,
			);
			runOnlyForDeploymentPostprocessing = 0;
		};
		5D660FC91BE98C560021E04F /* Headers */ = {
			isa = PBXHeadersBuildPhase;
			buildActionMask = 2147483647;
			files = (
			);
			runOnlyForDeploymentPostprocessing = 0;
		};
		5DD7559D1BE056DE002800DA /* Headers */ = {
			isa = PBXHeadersBuildPhase;
			buildActionMask = 2147483647;
			files = (
				3F73BC971E3A879700FE80B6 /* NSError+RLMSync.h in Headers */,
				5DD755A31BE056DE002800DA /* Realm.h in Headers */,
				5DD755A51BE056DE002800DA /* RLMAccessor.h in Headers */,
				3F275EC12433AB3900161E7F /* RLMAPIKeyAuth.h in Headers */,
				ACB6FD3B273D23F70009712F /* RLMSyncSubscription.h in Headers */,
				4993221324129DCE00A0EC8E /* RLMApp.h in Headers */,
				53CCC6C5257EC8A300A8FC50 /* RLMApp_Private.h in Headers */,
				5DD755A71BE056DE002800DA /* RLMArray.h in Headers */,
				ACB6FD38273D22F20009712F /* RLMFlexibleSyncConfiguration_Private.h in Headers */,
				5DD755A81BE056DE002800DA /* RLMArray_Private.h in Headers */,
				49E12CF3245DB7E800359DF1 /* RLMBSON.h in Headers */,
				49E12CF6245DBF8A00359DF1 /* RLMBSON_Private.hpp in Headers */,
				5DD755A91BE056DE002800DA /* RLMCollection.h in Headers */,
				5D1BF2001EF987AE00B7DC87 /* RLMCollection_Private.h in Headers */,
				5DD755AA1BE056DE002800DA /* RLMConstants.h in Headers */,
				4993220B24129DCE00A0EC8E /* RLMCredentials.h in Headers */,
				ACB6FD39273D230B0009712F /* RLMFlexibleSyncConfiguration.h in Headers */,
				3F4F3ADE23F71C790048DB43 /* RLMDecimal128.h in Headers */,
				3F1D9073265C077E00593ABA /* RLMDictionary.h in Headers */,
				0C3BD50325C1DE6F007CFDD3 /* RLMDictionary_Private.h in Headers */,
				CF6E048D242A4B7400DB7F14 /* RLMEmailPasswordAuth.h in Headers */,
				3FC3F913241808B400E27322 /* RLMEmbeddedObject.h in Headers */,
				CF76F7F424816AAB00890DD2 /* RLMFindOneAndModifyOptions.h in Headers */,
				CF76F7F624816AAB00890DD2 /* RLMFindOptions.h in Headers */,
				5DD755AD1BE056DE002800DA /* RLMMigration.h in Headers */,
				5DD755AE1BE056DE002800DA /* RLMMigration_Private.h in Headers */,
				ACB6FD3D273D24000009712F /* RLMSyncSubscription_Private.h in Headers */,
				CF76F7FC24816AAB00890DD2 /* RLMMongoClient.h in Headers */,
				CF76F7E624816AAB00890DD2 /* RLMMongoCollection.h in Headers */,
				CF76F7FA24816AAB00890DD2 /* RLMMongoDatabase.h in Headers */,
				4993221924129E6600A0EC8E /* RLMNetworkTransport.h in Headers */,
				5DD755AF1BE056DE002800DA /* RLMObject.h in Headers */,
				5DD755B01BE056DE002800DA /* RLMObject_Private.h in Headers */,
				5DD755B11BE056DE002800DA /* RLMObjectBase.h in Headers */,
				5DD755B21BE056DE002800DA /* RLMObjectBase_Dynamic.h in Headers */,
				E8F992BF1F1401C100F634B5 /* RLMObjectBase_Private.h in Headers */,
				3F4F3AD823F71C790048DB43 /* RLMObjectId.h in Headers */,
				5DD755B31BE056DE002800DA /* RLMObjectSchema.h in Headers */,
				5DD755B41BE056DE002800DA /* RLMObjectSchema_Private.h in Headers */,
				5DD755B61BE056DE002800DA /* RLMObjectStore.h in Headers */,
				5DD755BA1BE056DE002800DA /* RLMProperty.h in Headers */,
				5DD755BB1BE056DE002800DA /* RLMProperty_Private.h in Headers */,
				CF6E048B242A4B6F00DB7F14 /* RLMProviderClient.h in Headers */,
				684BE25224927ACA00F122B1 /* RLMPushClient.h in Headers */,
				6807E6502487F9210096066F /* RLMPushClient_Private.hpp in Headers */,
				1AD397D01F72FFCC002AA897 /* RLMRealm+Sync.h in Headers */,
				5DD755BD1BE056DE002800DA /* RLMRealm.h in Headers */,
				5DD755BE1BE056DE002800DA /* RLMRealm_Dynamic.h in Headers */,
				5DD755BF1BE056DE002800DA /* RLMRealm_Private.h in Headers */,
				1AFEF8421D52CD8F00495005 /* RLMRealmConfiguration+Sync.h in Headers */,
				5DD755C01BE056DE002800DA /* RLMRealmConfiguration.h in Headers */,
				5DD755C11BE056DE002800DA /* RLMRealmConfiguration_Private.h in Headers */,
				5DD755C31BE056DE002800DA /* RLMResults.h in Headers */,
				5DD755C41BE056DE002800DA /* RLMResults_Private.h in Headers */,
				5DD755C51BE056DE002800DA /* RLMSchema.h in Headers */,
				5DD755C61BE056DE002800DA /* RLMSchema_Private.h in Headers */,
				CF986D2525AE3B090039D287 /* RLMSet.h in Headers */,
				CF986D1F25AE3B090039D287 /* RLMSet_Private.h in Headers */,
				5DD755AC1BE056DE002800DA /* RLMSwiftCollectionBase.h in Headers */,
				3F34EC53268698BD000087A4 /* RLMSwiftProperty.h in Headers */,
				5DD755C71BE056DE002800DA /* RLMSwiftSupport.h in Headers */,
				3F1D9093265C07A700593ABA /* RLMSwiftValueStorage.h in Headers */,
				1A0512761D8746CD00806AEC /* RLMSyncConfiguration.h in Headers */,
				3F336E8A1DA2FA14006CB5A0 /* RLMSyncConfiguration_Private.h in Headers */,
				1A7DE7071D38474F0029F0AE /* RLMSyncManager.h in Headers */,
				1A7003111D5270FF00FD9EE3 /* RLMSyncSession.h in Headers */,
				1A7DE70B1D3847670029F0AE /* RLMSyncUtil.h in Headers */,
				E8C6EAF41DD66C0C00EC1A03 /* RLMSyncUtil_Private.h in Headers */,
				3F67DB401E26D6A20024533D /* RLMThreadSafeReference.h in Headers */,
				CF76F7E024816AAB00890DD2 /* RLMUpdateResult.h in Headers */,
				1ABDCDB11D793012003489E3 /* RLMUser.h in Headers */,
				53CCC6E9257EC8C400A8FC50 /* RLMUser_Private.h in Headers */,
				3F275EC02433AB3300161E7F /* RLMUserAPIKey.h in Headers */,
				3F1D8D34265B071000593ABA /* RLMValue.h in Headers */,
			);
			runOnlyForDeploymentPostprocessing = 0;
		};
/* End PBXHeadersBuildPhase section */

/* Begin PBXNativeTarget section */
		3F1A5E711992EB7400F45F4C /* TestHost */ = {
			isa = PBXNativeTarget;
			buildConfigurationList = 3F1A5E931992EB7400F45F4C /* Build configuration list for PBXNativeTarget "TestHost" */;
			buildPhases = (
				3F1A5E6E1992EB7400F45F4C /* Sources */,
				3F1A5E6F1992EB7400F45F4C /* Frameworks */,
			);
			buildRules = (
			);
			dependencies = (
			);
			name = TestHost;
			productName = TestHost;
			productReference = 3F1A5E721992EB7400F45F4C /* TestHost.app */;
			productType = "com.apple.product-type.application";
		};
		3F9D91802152D42F00474F09 /* TestHost static */ = {
			isa = PBXNativeTarget;
			buildConfigurationList = 3F9D91842152D42F00474F09 /* Build configuration list for PBXNativeTarget "TestHost static" */;
			buildPhases = (
				3F9D91812152D42F00474F09 /* Sources */,
				3F9D91832152D42F00474F09 /* Frameworks */,
			);
			buildRules = (
			);
			dependencies = (
			);
			name = "TestHost static";
			productName = TestHost;
			productReference = 3F9D91872152D42F00474F09 /* TestHost static.app */;
			productType = "com.apple.product-type.application";
		};
		53124AB725B71AF600771CE4 /* SwiftUITestHost */ = {
			isa = PBXNativeTarget;
			buildConfigurationList = 53124ADB25B71AF700771CE4 /* Build configuration list for PBXNativeTarget "SwiftUITestHost" */;
			buildPhases = (
				53124AB425B71AF600771CE4 /* Sources */,
				53124AB525B71AF600771CE4 /* Frameworks */,
				53124AB625B71AF600771CE4 /* Resources */,
			);
			buildRules = (
			);
			dependencies = (
				53BBF08D25B7436F00D225AD /* PBXTargetDependency */,
			);
			name = SwiftUITestHost;
			productName = SwiftUITestHost;
			productReference = 53124AB825B71AF600771CE4 /* SwiftUITestHost.app */;
			productType = "com.apple.product-type.application";
		};
		53124AD325B71AF700771CE4 /* SwiftUITestHostUITests */ = {
			isa = PBXNativeTarget;
			buildConfigurationList = 53124AE125B71AF700771CE4 /* Build configuration list for PBXNativeTarget "SwiftUITestHostUITests" */;
			buildPhases = (
				53124AD025B71AF700771CE4 /* Sources */,
				53124AD125B71AF700771CE4 /* Frameworks */,
				53124AD225B71AF700771CE4 /* Resources */,
			);
			buildRules = (
			);
			dependencies = (
				3FF5165226E96D2B00618280 /* PBXTargetDependency */,
				534DF4D025B86F3A00655AE2 /* PBXTargetDependency */,
			);
			name = SwiftUITestHostUITests;
			productName = SwiftUITestHostUITests;
			productReference = 53124AD425B71AF700771CE4 /* SwiftUITestHostUITests.xctest */;
			productType = "com.apple.product-type.bundle.ui-testing";
		};
		5D659E7D1BE04556006515A0 /* Realm */ = {
			isa = PBXNativeTarget;
			buildConfigurationList = 5D659ED61BE04556006515A0 /* Build configuration list for PBXNativeTarget "Realm" */;
			buildPhases = (
				5D659E7E1BE04556006515A0 /* Get Version Number */,
				5D6156F41BE06FF500A4BD3F /* Generate RLMPlatform.h */,
				5D659E801BE04556006515A0 /* Sources */,
				5D659E9F1BE04556006515A0 /* Headers */,
				1A7B82351D51235600750296 /* Frameworks */,
				5D659ECE1BE04556006515A0 /* Resources */,
				3F1DDB5825155E33007A9630 /* Carthage post-build workaround */,
			);
			buildRules = (
			);
			dependencies = (
			);
			name = Realm;
			productName = Realm;
			productReference = 5D659ED91BE04556006515A0 /* Realm.framework */;
			productType = "com.apple.product-type.framework";
		};
		5D660FCB1BE98C560021E04F /* RealmSwift */ = {
			isa = PBXNativeTarget;
			buildConfigurationList = 5D660FD11BE98C560021E04F /* Build configuration list for PBXNativeTarget "RealmSwift" */;
			buildPhases = (
				5D660FC71BE98C560021E04F /* Sources */,
				5D660FC81BE98C560021E04F /* Frameworks */,
				5D660FC91BE98C560021E04F /* Headers */,
				5D660FCA1BE98C560021E04F /* Resources */,
			);
			buildRules = (
			);
			dependencies = (
				5D66102C1BE98DF60021E04F /* PBXTargetDependency */,
			);
			name = RealmSwift;
			productName = RealmSwift;
			productReference = 5D660FCC1BE98C560021E04F /* RealmSwift.framework */;
			productType = "com.apple.product-type.framework";
		};
		5D660FD71BE98C7C0021E04F /* RealmSwift Tests */ = {
			isa = PBXNativeTarget;
			buildConfigurationList = 5D660FE01BE98C7C0021E04F /* Build configuration list for PBXNativeTarget "RealmSwift Tests" */;
			buildPhases = (
				5D660FD41BE98C7C0021E04F /* Sources */,
				5D660FD51BE98C7C0021E04F /* Frameworks */,
				5D66102D1BE98E360021E04F /* Embed Frameworks */,
				2973CCF81C175AAA00FEA0FA /* Resources */,
			);
			buildRules = (
			);
			dependencies = (
				3FC8BF35212B79F4001C2025 /* PBXTargetDependency */,
				5D660FDF1BE98C7C0021E04F /* PBXTargetDependency */,
			);
			name = "RealmSwift Tests";
			productName = "RealmSwift Tests";
			productReference = 5D660FD81BE98C7C0021E04F /* RealmSwift Tests.xctest */;
			productType = "com.apple.product-type.bundle.unit-test";
		};
		5DD7557B1BE056DE002800DA /* Realm iOS static */ = {
			isa = PBXNativeTarget;
			buildConfigurationList = 5DD755CC1BE056DE002800DA /* Build configuration list for PBXNativeTarget "Realm iOS static" */;
			buildPhases = (
				5D659E7E1BE04556006515A0 /* Get Version Number */,
				5D6156F41BE06FF500A4BD3F /* Generate RLMPlatform.h */,
				5DD7557E1BE056DE002800DA /* Sources */,
				5DD7559D1BE056DE002800DA /* Headers */,
				3F9B4A6524CF8C0E00C72A4A /* Frameworks */,
			);
			buildRules = (
			);
			dependencies = (
			);
			name = "Realm iOS static";
			productName = Realm;
			productReference = 5DD755CF1BE056DE002800DA /* Realm.framework */;
			productType = "com.apple.product-type.framework";
		};
		AC8846722686573B00DF4A65 /* SwiftUISyncTestHost */ = {
			isa = PBXNativeTarget;
			buildConfigurationList = AC8846922686573D00DF4A65 /* Build configuration list for PBXNativeTarget "SwiftUISyncTestHost" */;
			buildPhases = (
				AC88466F2686573B00DF4A65 /* Sources */,
				AC8846702686573B00DF4A65 /* Frameworks */,
				AC8846712686573B00DF4A65 /* Resources */,
			);
			buildRules = (
			);
			dependencies = (
				AC8846A02686577B00DF4A65 /* PBXTargetDependency */,
			);
			name = SwiftUISyncTestHost;
			productName = SwifttUISyncTestHost;
			productReference = AC8846732686573B00DF4A65 /* SwiftUISyncTestHost.app */;
			productType = "com.apple.product-type.application";
		};
		AC88475926888C6300DF4A65 /* SwiftUISyncTestHostUITests */ = {
			isa = PBXNativeTarget;
			buildConfigurationList = AC88477E26888C6300DF4A65 /* Build configuration list for PBXNativeTarget "SwiftUISyncTestHostUITests" */;
			buildPhases = (
				AC88476326888C6300DF4A65 /* Sources */,
				AC88477726888C6300DF4A65 /* Frameworks */,
				AC88477A26888C6300DF4A65 /* Embed Frameworks */,
				AC88477D26888C6300DF4A65 /* Resources */,
			);
			buildRules = (
			);
			dependencies = (
				AC88475A26888C6300DF4A65 /* PBXTargetDependency */,
				AC88479E26891D4500DF4A65 /* PBXTargetDependency */,
			);
			name = SwiftUISyncTestHostUITests;
			productName = SwiftUISyncTestHostUITests;
			productReference = AC88478126888C6300DF4A65 /* SwiftUISyncTestHostUITests.xctest */;
			productType = "com.apple.product-type.bundle.ui-testing";
		};
		E8267FB11D90B79000E001C7 /* ObjectServerTests */ = {
			isa = PBXNativeTarget;
			buildConfigurationList = E8267FEA1D90B79000E001C7 /* Build configuration list for PBXNativeTarget "ObjectServerTests" */;
			buildPhases = (
				E8267FB81D90B79000E001C7 /* Get Version Number */,
				E8267FB91D90B79000E001C7 /* Sources */,
				E8267FE21D90B79000E001C7 /* Frameworks */,
				E8267FE41D90B79000E001C7 /* Embed Frameworks */,
				5DAD37251F73221700EECA8E /* Resources */,
			);
			buildRules = (
			);
			dependencies = (
				49E57A1C245C5B0E004AF428 /* PBXTargetDependency */,
				E8267FB41D90B79000E001C7 /* PBXTargetDependency */,
				537689AC24A7DD060008E57B /* PBXTargetDependency */,
			);
			name = ObjectServerTests;
			productName = RealmTests;
			productReference = E8267FED1D90B79000E001C7 /* ObjectServerTests.xctest */;
			productType = "com.apple.product-type.bundle.unit-test";
		};
		E856D1DE195614A400FB2FCF /* iOS static tests */ = {
			isa = PBXNativeTarget;
			buildConfigurationList = E856D1EB195614A400FB2FCF /* Build configuration list for PBXNativeTarget "iOS static tests" */;
			buildPhases = (
				5D304A2F1BE9AF350082C1A6 /* Get Version Number */,
				E856D1DB195614A400FB2FCF /* Sources */,
				E856D1DC195614A400FB2FCF /* Frameworks */,
				29B7FDF91C0DE7FC0023224E /* Resources */,
			);
			buildRules = (
			);
			dependencies = (
				5DD755D41BE0582A002800DA /* PBXTargetDependency */,
				3F9D917F2152D41A00474F09 /* PBXTargetDependency */,
				3F9D918A2152D47B00474F09 /* PBXTargetDependency */,
			);
			name = "iOS static tests";
			productName = iOSTests;
			productReference = E856D1DF195614A400FB2FCF /* iOS static tests.xctest */;
			productType = "com.apple.product-type.bundle.unit-test";
		};
		E8D89BA21955FC6D00CF2B9A /* Tests */ = {
			isa = PBXNativeTarget;
			buildConfigurationList = E8D89BB11955FC6D00CF2B9A /* Build configuration list for PBXNativeTarget "Tests" */;
			buildPhases = (
				5D304A2E1BE9AEFB0082C1A6 /* Get Version Number */,
				E8D89B9F1955FC6D00CF2B9A /* Sources */,
				E8D89BA01955FC6D00CF2B9A /* Frameworks */,
				5D128F291BE984D4001F4FBF /* Embed Frameworks */,
				29B7FDFA1C0DE80A0023224E /* Resources */,
			);
			buildRules = (
			);
			dependencies = (
				5DD755D21BE05828002800DA /* PBXTargetDependency */,
				5D6157021BE0A3A100A4BD3F /* PBXTargetDependency */,
			);
			name = Tests;
			productName = RealmTests;
			productReference = E8D89BA31955FC6D00CF2B9A /* Tests.xctest */;
			productType = "com.apple.product-type.bundle.unit-test";
		};
/* End PBXNativeTarget section */

/* Begin PBXProject section */
		E8D89B8F1955FC6D00CF2B9A /* Project object */ = {
			isa = PBXProject;
			attributes = {
				CLASSPREFIX = RLM;
				LastSwiftUpdateCheck = 1230;
				LastTestingUpgradeCheck = 0510;
				LastUpgradeCheck = 1300;
				ORGANIZATIONNAME = Realm;
				TargetAttributes = {
					3F1A5E711992EB7400F45F4C = {
						CreatedOnToolsVersion = 6.0;
						LastSwiftMigration = 0900;
						ProvisioningStyle = Automatic;
					};
					3F9D91802152D42F00474F09 = {
						DevelopmentTeam = QX5CR2FTN2;
						ProvisioningStyle = Automatic;
					};
					49E57A16245C3F31004AF428 = {
						CreatedOnToolsVersion = 11.4.1;
						DevelopmentTeam = 2Z8M9MTEVV;
						ProvisioningStyle = Automatic;
					};
					53124AB725B71AF600771CE4 = {
						CreatedOnToolsVersion = 12.3;
						LastSwiftMigration = 1240;
					};
					53124AD325B71AF700771CE4 = {
						CreatedOnToolsVersion = 12.3;
						TestTargetID = 53124AB725B71AF600771CE4;
					};
					5D659E7D1BE04556006515A0 = {
						LastSwiftMigration = 1320;
						ProvisioningStyle = Automatic;
					};
					5D660FCB1BE98C560021E04F = {
						CreatedOnToolsVersion = 7.1;
						LastSwiftMigration = 1020;
						ProvisioningStyle = Automatic;
					};
					5D660FD71BE98C7C0021E04F = {
						CreatedOnToolsVersion = 7.1;
						LastSwiftMigration = 1020;
						ProvisioningStyle = Automatic;
					};
					5DD7557B1BE056DE002800DA = {
						ProvisioningStyle = Automatic;
					};
					AC8846722686573B00DF4A65 = {
						CreatedOnToolsVersion = 13.0;
					};
					AC88475926888C6300DF4A65 = {
						TestTargetID = AC8846722686573B00DF4A65;
					};
					E8267FB11D90B79000E001C7 = {
						LastSwiftMigration = 1020;
					};
					E83EAC791BED3D880085CCD2 = {
						CreatedOnToolsVersion = 7.1;
					};
					E856D1DE195614A400FB2FCF = {
						CreatedOnToolsVersion = 6.0;
						LastSwiftMigration = 1020;
						ProvisioningStyle = Automatic;
						TestTargetID = 3F9D91802152D42F00474F09;
					};
					E8D89BA21955FC6D00CF2B9A = {
						CreatedOnToolsVersion = 6.0;
						LastSwiftMigration = 1020;
						ProvisioningStyle = Automatic;
					};
				};
			};
			buildConfigurationList = E8D89B921955FC6D00CF2B9A /* Build configuration list for PBXProject "Realm" */;
			compatibilityVersion = "Xcode 3.2";
			developmentRegion = en;
			hasScannedForEncodings = 0;
			knownRegions = (
				en,
				Base,
			);
			mainGroup = E8D89B8E1955FC6D00CF2B9A;
			productRefGroup = E8D89B991955FC6D00CF2B9A /* Products */;
			projectDirPath = "";
			projectRoot = "";
			targets = (
				5D659E7D1BE04556006515A0 /* Realm */,
				5DD7557B1BE056DE002800DA /* Realm iOS static */,
				5D660FCB1BE98C560021E04F /* RealmSwift */,
				E8D89BA21955FC6D00CF2B9A /* Tests */,
				5D660FD71BE98C7C0021E04F /* RealmSwift Tests */,
				E8267FB11D90B79000E001C7 /* ObjectServerTests */,
				E856D1DE195614A400FB2FCF /* iOS static tests */,
				E83EAC791BED3D880085CCD2 /* SwiftLint */,
				3F1A5E711992EB7400F45F4C /* TestHost */,
				3F9D91802152D42F00474F09 /* TestHost static */,
				49E57A16245C3F31004AF428 /* Download BaaS */,
				53124AB725B71AF600771CE4 /* SwiftUITestHost */,
				53124AD325B71AF700771CE4 /* SwiftUITestHostUITests */,
				AC8846722686573B00DF4A65 /* SwiftUISyncTestHost */,
				AC88475926888C6300DF4A65 /* SwiftUISyncTestHostUITests */,
			);
		};
/* End PBXProject section */

/* Begin PBXResourcesBuildPhase section */
		2973CCF81C175AAA00FEA0FA /* Resources */ = {
			isa = PBXResourcesBuildPhase;
			buildActionMask = 2147483647;
			files = (
				2973CCF91C175AB400FEA0FA /* fileformat-pre-null.realm in Resources */,
			);
			runOnlyForDeploymentPostprocessing = 0;
		};
		29B7FDF91C0DE7FC0023224E /* Resources */ = {
			isa = PBXResourcesBuildPhase;
			buildActionMask = 2147483647;
			files = (
				29B7FDFC1C0DE8110023224E /* fileformat-pre-null.realm in Resources */,
			);
			runOnlyForDeploymentPostprocessing = 0;
		};
		29B7FDFA1C0DE80A0023224E /* Resources */ = {
			isa = PBXResourcesBuildPhase;
			buildActionMask = 2147483647;
			files = (
				29B7FDFB1C0DE8100023224E /* fileformat-pre-null.realm in Resources */,
			);
			runOnlyForDeploymentPostprocessing = 0;
		};
		53124AB625B71AF600771CE4 /* Resources */ = {
			isa = PBXResourcesBuildPhase;
			buildActionMask = 2147483647;
			files = (
				53A34E3625CDA0AC00698930 /* LaunchScreen.storyboard in Resources */,
			);
			runOnlyForDeploymentPostprocessing = 0;
		};
		53124AD225B71AF700771CE4 /* Resources */ = {
			isa = PBXResourcesBuildPhase;
			buildActionMask = 2147483647;
			files = (
			);
			runOnlyForDeploymentPostprocessing = 0;
		};
		5D659ECE1BE04556006515A0 /* Resources */ = {
			isa = PBXResourcesBuildPhase;
			buildActionMask = 2147483647;
			files = (
				5D659ED21BE04556006515A0 /* CHANGELOG.md in Resources */,
				5D659ED51BE04556006515A0 /* LICENSE in Resources */,
			);
			runOnlyForDeploymentPostprocessing = 0;
		};
		5D660FCA1BE98C560021E04F /* Resources */ = {
			isa = PBXResourcesBuildPhase;
			buildActionMask = 2147483647;
			files = (
			);
			runOnlyForDeploymentPostprocessing = 0;
		};
		5DAD37251F73221700EECA8E /* Resources */ = {
			isa = PBXResourcesBuildPhase;
			buildActionMask = 2147483647;
			files = (
			);
			runOnlyForDeploymentPostprocessing = 0;
		};
		AC8846712686573B00DF4A65 /* Resources */ = {
			isa = PBXResourcesBuildPhase;
			buildActionMask = 2147483647;
			files = (
			);
			runOnlyForDeploymentPostprocessing = 0;
		};
		AC88477D26888C6300DF4A65 /* Resources */ = {
			isa = PBXResourcesBuildPhase;
			buildActionMask = 2147483647;
			files = (
			);
			runOnlyForDeploymentPostprocessing = 0;
		};
/* End PBXResourcesBuildPhase section */

/* Begin PBXShellScriptBuildPhase section */
		3F1DDB5825155E33007A9630 /* Carthage post-build workaround */ = {
			isa = PBXShellScriptBuildPhase;
			buildActionMask = 2147483647;
			files = (
			);
			inputFileListPaths = (
			);
			inputPaths = (
			);
			name = "Carthage post-build workaround";
			outputFileListPaths = (
			);
			outputPaths = (
			);
			runOnlyForDeploymentPostprocessing = 0;
			shellPath = /bin/sh;
			shellScript = "# Something that Carthage does results in Xcode skipping the ProcessXCFramework build step in some cases, which results in compilation failing. To work around this, ensure that the modified date on the XCFramework files are always newer than the built files, so that it happens on every build. This breaks incremental compilation, so we only want to do it when building for Carthage.\nif [ -n \"$CARTHAGE\" ]; then\n    find \"${SRCROOT}/core\" -type f -exec touch {} \\;\nfi\n";
			showEnvVarsInLog = 0;
		};
		49E57A1A245C3F36004AF428 /* ShellScript */ = {
			isa = PBXShellScriptBuildPhase;
			buildActionMask = 2147483647;
			files = (
			);
			inputFileListPaths = (
			);
			inputPaths = (
				"$(SRCROOT)/Realm/ObjectServerTests/setup_baas.rb",
			);
			outputFileListPaths = (
			);
			outputPaths = (
				"$(SRCROOT)/.baas/bin/assisted_agg",
				"$(SRCROOT)/.baas/bin/create_user",
				"$(SRCROOT)/.baas/bin/stitch_server",
				"$(SRCROOT)/.baas/bin/update_doc",
			);
			runOnlyForDeploymentPostprocessing = 0;
			shellPath = /bin/sh;
			shellScript = "ruby Realm/ObjectServerTests/setup_baas.rb\n";
		};
		5D304A2E1BE9AEFB0082C1A6 /* Get Version Number */ = {
			isa = PBXShellScriptBuildPhase;
			buildActionMask = 2147483647;
			files = (
			);
			inputPaths = (
				"$(SRCROOT)/Realm/Realm-Info.plist",
			);
			name = "Get Version Number";
			outputPaths = (
				"$(DERIVED_FILE_DIR)/RLMVersion.h",
			);
			runOnlyForDeploymentPostprocessing = 0;
			shellPath = /bin/sh;
			shellScript = "exec \"${SRCROOT}/scripts/generate-rlmversion.sh\"\n";
		};
		5D304A2F1BE9AF350082C1A6 /* Get Version Number */ = {
			isa = PBXShellScriptBuildPhase;
			buildActionMask = 2147483647;
			files = (
			);
			inputPaths = (
				"$(SRCROOT)/Realm/Realm-Info.plist",
			);
			name = "Get Version Number";
			outputPaths = (
				"$(DERIVED_FILE_DIR)/RLMVersion.h",
			);
			runOnlyForDeploymentPostprocessing = 0;
			shellPath = /bin/sh;
			shellScript = "exec \"${SRCROOT}/scripts/generate-rlmversion.sh\"\n";
		};
		5D6156F41BE06FF500A4BD3F /* Generate RLMPlatform.h */ = {
			isa = PBXShellScriptBuildPhase;
			buildActionMask = 2147483647;
			files = (
			);
			inputPaths = (
			);
			name = "Generate RLMPlatform.h";
			outputPaths = (
				"${TARGET_BUILD_DIR}/${PUBLIC_HEADERS_FOLDER_PATH}/RLMPlatform.h",
			);
			runOnlyForDeploymentPostprocessing = 0;
			shellPath = /bin/sh;
			shellScript = "exec \"${SRCROOT}/scripts/generate-rlmplatform.sh\"\n";
			showEnvVarsInLog = 0;
		};
		5D659E7E1BE04556006515A0 /* Get Version Number */ = {
			isa = PBXShellScriptBuildPhase;
			buildActionMask = 2147483647;
			files = (
			);
			inputPaths = (
				"$(SRCROOT)/Realm/Realm-Info.plist",
			);
			name = "Get Version Number";
			outputPaths = (
				"$(DERIVED_FILE_DIR)/RLMVersion.h",
			);
			runOnlyForDeploymentPostprocessing = 0;
			shellPath = /bin/sh;
			shellScript = "exec \"${SRCROOT}/scripts/generate-rlmversion.sh\"\n";
			showEnvVarsInLog = 0;
		};
		E8267FB81D90B79000E001C7 /* Get Version Number */ = {
			isa = PBXShellScriptBuildPhase;
			buildActionMask = 2147483647;
			files = (
			);
			inputPaths = (
				"$(SRCROOT)/Realm/Realm-Info.plist",
			);
			name = "Get Version Number";
			outputPaths = (
				"$(DERIVED_FILE_DIR)/RLMVersion.h",
			);
			runOnlyForDeploymentPostprocessing = 0;
			shellPath = /bin/sh;
			shellScript = "exec \"${SRCROOT}/scripts/generate-rlmversion.sh\"\n";
		};
		E83EAC7D1BED3D8F0085CCD2 /* Run SwiftLint */ = {
			isa = PBXShellScriptBuildPhase;
			buildActionMask = 2147483647;
			files = (
			);
			inputPaths = (
			);
			name = "Run SwiftLint";
			outputPaths = (
			);
			runOnlyForDeploymentPostprocessing = 0;
			shellPath = /bin/sh;
			shellScript = "if which swiftlint >/dev/null; then\n  swiftlint\nelse\n  echo \"SwiftLint does not exist, download from https://github.com/realm/SwiftLint\"\nfi\n";
		};
/* End PBXShellScriptBuildPhase section */

/* Begin PBXSourcesBuildPhase section */
		3F1A5E6E1992EB7400F45F4C /* Sources */ = {
			isa = PBXSourcesBuildPhase;
			buildActionMask = 2147483647;
			files = (
				29EDB8E41A7708E700458D80 /* main.m in Sources */,
			);
			runOnlyForDeploymentPostprocessing = 0;
		};
		3F9D91812152D42F00474F09 /* Sources */ = {
			isa = PBXSourcesBuildPhase;
			buildActionMask = 2147483647;
			files = (
				3F9D91822152D42F00474F09 /* main.m in Sources */,
			);
			runOnlyForDeploymentPostprocessing = 0;
		};
		53124AB425B71AF600771CE4 /* Sources */ = {
			isa = PBXSourcesBuildPhase;
			buildActionMask = 2147483647;
			files = (
				53626AAF25D31CAC00D9515D /* Objects.swift in Sources */,
				53A34E3725CDA0AC00698930 /* SwiftUITestHostApp.swift in Sources */,
			);
			runOnlyForDeploymentPostprocessing = 0;
		};
		53124AD025B71AF700771CE4 /* Sources */ = {
			isa = PBXSourcesBuildPhase;
			buildActionMask = 2147483647;
			files = (
				53626AB025D31CAC00D9515D /* Objects.swift in Sources */,
				53124AD925B71AF700771CE4 /* SwiftUITestHostUITests.swift in Sources */,
			);
			runOnlyForDeploymentPostprocessing = 0;
		};
		5D659E801BE04556006515A0 /* Sources */ = {
			isa = PBXSourcesBuildPhase;
			buildActionMask = 2147483647;
			files = (
				3F73BC961E3A878500FE80B6 /* NSError+RLMSync.m in Sources */,
				5D659E851BE04556006515A0 /* RLMAccessor.mm in Sources */,
				5D659E861BE04556006515A0 /* RLMAnalytics.mm in Sources */,
				CFAEF762242B5F9A00EAF721 /* RLMAPIKeyAuth.mm in Sources */,
				4993220E24129DCE00A0EC8E /* RLMApp.mm in Sources */,
				5D659E871BE04556006515A0 /* RLMArray.mm in Sources */,
				49E12CF0245DB7CC00359DF1 /* RLMBSON.mm in Sources */,
				3F9863BB1D36876B00641C98 /* RLMClassInfo.mm in Sources */,
				3FBEF67B1C63D66100F6935B /* RLMCollection.mm in Sources */,
				5D659E891BE04556006515A0 /* RLMConstants.m in Sources */,
				4993220C24129DCE00A0EC8E /* RLMCredentials.mm in Sources */,
				3F4F3AD523F71C790048DB43 /* RLMDecimal128.mm in Sources */,
				0C3BD4B325C1BDF1007CFDD3 /* RLMDictionary.mm in Sources */,
				CF6E0483242A141200DB7F14 /* RLMEmailPasswordAuth.mm in Sources */,
				3FC3F914241808B400E27322 /* RLMEmbeddedObject.mm in Sources */,
				CF76F7FD24816AAB00890DD2 /* RLMFindOneAndModifyOptions.mm in Sources */,
				CF76F7E724816AAB00890DD2 /* RLMFindOptions.mm in Sources */,
				5D659E881BE04556006515A0 /* RLMManagedArray.mm in Sources */,
				CF9881C125DABC6500BD7E4F /* RLMManagedDictionary.mm in Sources */,
				CFD8D12025BB0B8B0037FE4D /* RLMManagedSet.mm in Sources */,
				5D659E8B1BE04556006515A0 /* RLMMigration.mm in Sources */,
				CF76F7F124816AAB00890DD2 /* RLMMongoClient.mm in Sources */,
				CF76F7E924816AAB00890DD2 /* RLMMongoCollection.mm in Sources */,
				4993221624129E6600A0EC8E /* RLMNetworkTransport.mm in Sources */,
				5D659E8C1BE04556006515A0 /* RLMObject.mm in Sources */,
				5D659E8D1BE04556006515A0 /* RLMObjectBase.mm in Sources */,
				3F4F3ADB23F71C790048DB43 /* RLMObjectId.mm in Sources */,
				5D659E8E1BE04556006515A0 /* RLMObjectSchema.mm in Sources */,
				5D659E8F1BE04556006515A0 /* RLMObjectStore.mm in Sources */,
				5D659E901BE04556006515A0 /* RLMObservation.mm in Sources */,
				5D3E1A2F1C1FC6D5002913BA /* RLMPredicateUtil.mm in Sources */,
				5D659E921BE04556006515A0 /* RLMProperty.mm in Sources */,
				CF6E0487242A321200DB7F14 /* RLMProviderClient.mm in Sources */,
				AC74E39127355BC0008294A4 /* RLMFlexibleSyncConfiguration.mm in Sources */,
				6807E64C2487F7220096066F /* RLMPushClient.mm in Sources */,
				5D659E931BE04556006515A0 /* RLMQueryUtil.mm in Sources */,
				1AD397CE1F72FFC7002AA897 /* RLMRealm+Sync.mm in Sources */,
				5D659E941BE04556006515A0 /* RLMRealm.mm in Sources */,
				1ABF25701D52AB6200BAC441 /* RLMRealmConfiguration+Sync.mm in Sources */,
				5D659E951BE04556006515A0 /* RLMRealmConfiguration.mm in Sources */,
				5D659E961BE04556006515A0 /* RLMRealmUtil.mm in Sources */,
				5D659E971BE04556006515A0 /* RLMResults.mm in Sources */,
				5D659E981BE04556006515A0 /* RLMSchema.mm in Sources */,
				CF986D2025AE3B090039D287 /* RLMSet.mm in Sources */,
				5D659E8A1BE04556006515A0 /* RLMSwiftCollectionBase.mm in Sources */,
				5D659E991BE04556006515A0 /* RLMSwiftSupport.m in Sources */,
				3F1D90BC265C08F800593ABA /* RLMSwiftValueStorage.mm in Sources */,
				ACB6FD2F273C60590009712F /* RLMSyncSubscription.mm in Sources */,
				1A3623681D8384BA00945A54 /* RLMSyncConfiguration.mm in Sources */,
				1AF7EA971D340AF70001A9B5 /* RLMSyncManager.mm in Sources */,
				1AD3870D1D4A7FBB00479110 /* RLMSyncSession.mm in Sources */,
				1A84132F1D4BCCE600C5326F /* RLMSyncUtil.mm in Sources */,
				3F67DB3E1E26D69C0024533D /* RLMThreadSafeReference.mm in Sources */,
				5D659E9A1BE04556006515A0 /* RLMUpdateChecker.mm in Sources */,
				CF76F7DD24816AAB00890DD2 /* RLMUpdateResult.mm in Sources */,
				1ABDCDB01D793008003489E3 /* RLMUser.mm in Sources */,
				CFAEF766242B672700EAF721 /* RLMUserAPIKey.mm in Sources */,
				5D659E9B1BE04556006515A0 /* RLMUtil.mm in Sources */,
				0C5796A225643D7500744CAE /* RLMUUID.mm in Sources */,
				3F1D8D35265B071000593ABA /* RLMValue.mm in Sources */,
			);
			runOnlyForDeploymentPostprocessing = 0;
		};
		5D660FC71BE98C560021E04F /* Sources */ = {
			isa = PBXSourcesBuildPhase;
			buildActionMask = 2147483647;
			files = (
				5D660FF11BE98D670021E04F /* Aliases.swift in Sources */,
				681EE33B25EE8E1400A9DEC5 /* AnyRealmValue.swift in Sources */,
				CFB4313A243DF87100471C18 /* App.swift in Sources */,
				3FE267D7264308680030F83C /* BasicTypes.swift in Sources */,
				4996EA9E2465BB8A003A1F51 /* BSON.swift in Sources */,
				3FE267D5264308680030F83C /* CollectionAccess.swift in Sources */,
				3F102CBD23DBC68300108FD2 /* Combine.swift in Sources */,
				3FE267D6264308680030F83C /* ComplexTypes.swift in Sources */,
				3FB6ABD92416A27000E318C2 /* Decimal128.swift in Sources */,
				3FC3F9172419B63200E27322 /* EmbeddedObject.swift in Sources */,
				29B7FDF61C0DA6560023224E /* Error.swift in Sources */,
				5D1534B81CCFF545008976D7 /* LinkingObjects.swift in Sources */,
				5D660FF21BE98D670021E04F /* List.swift in Sources */,
				0C3BD4D325C1C5AB007CFDD3 /* Map.swift in Sources */,
				5D660FF31BE98D670021E04F /* Migration.swift in Sources */,
				CF76F80224816B3800890DD2 /* MongoClient.swift in Sources */,
				ACF08B6726DD936200686CBC /* Query.swift in Sources */,
				CFE9CE31265554FB00BF96D6 /* MutableSet.swift in Sources */,
				5D660FF41BE98D670021E04F /* Object.swift in Sources */,
				3FB6ABD72416A26100E318C2 /* ObjectId.swift in Sources */,
				681EE34725EE8E5600A9DEC5 /* ObjectiveCSupport+AnyRealmValue.swift in Sources */,
				494566A9246E8C59000FD07F /* ObjectiveCSupport+BSON.swift in Sources */,
				3FE5818622C2B4B900BA10E7 /* ObjectiveCSupport+Sync.swift in Sources */,
				5B77EACE1DCC5614006AB51D /* ObjectiveCSupport.swift in Sources */,
				5D660FF51BE98D670021E04F /* ObjectSchema.swift in Sources */,
				5D660FF61BE98D670021E04F /* Optional.swift in Sources */,
				3FE267D8264308680030F83C /* Persistable.swift in Sources */,
				3F149CCB2668112A00111D65 /* PersistedProperty.swift in Sources */,
				5D660FF71BE98D670021E04F /* Property.swift in Sources */,
				3FE267D9264308680030F83C /* PropertyAccessors.swift in Sources */,
				5D660FF81BE98D670021E04F /* Realm.swift in Sources */,
				1AB605D31D495927007F53DE /* RealmCollection.swift in Sources */,
				ACB6FD35273C60CC0009712F /* SyncSubscription.swift in Sources */,
				5D660FFA1BE98D670021E04F /* RealmConfiguration.swift in Sources */,
				CFE9CE3326555BBD00BF96D6 /* RealmKeyedCollection.swift in Sources */,
				CF44461E26121C6800BAFDB4 /* RealmProperty.swift in Sources */,
				5D660FFB1BE98D670021E04F /* Results.swift in Sources */,
				68A7B91D2543538B00C703BC /* RLMSupport.swift in Sources */,
				5D660FFC1BE98D670021E04F /* Schema.swift in Sources */,
				3FE267DA264308680030F83C /* SchemaDiscovery.swift in Sources */,
				5D660FFD1BE98D670021E04F /* SortDescriptor.swift in Sources */,
				535EA9E225B0919800DBF3CD /* SwiftUI.swift in Sources */,
				1AFEF8431D52D2C900495005 /* Sync.swift in Sources */,
				3F222C4E1E26F51300CA0713 /* ThreadSafeReference.swift in Sources */,
				5D660FFE1BE98D670021E04F /* Util.swift in Sources */,
			);
			runOnlyForDeploymentPostprocessing = 0;
		};
		5D660FD41BE98C7C0021E04F /* Sources */ = {
			isa = PBXSourcesBuildPhase;
			buildActionMask = 2147483647;
			files = (
				CFFC8CC8262310C800929608 /* AnyRealmValueTests.swift in Sources */,
				3FCB1A7522A9B0A2003807FB /* CodableTests.swift in Sources */,
				3FE2BE0323D8CAD1002860E9 /* CombineTests.swift in Sources */,
				E8AE7C261EA436F800CDFF9A /* CompactionTests.swift in Sources */,
				CFFECBAA250646820010F585 /* Decimal128Tests.swift in Sources */,
				CF0D04F1269365300038A058 /* KeyPathTests.swift in Sources */,
				3FF3FFAF1F0D6D6400B84599 /* KVOTests.swift in Sources */,
				5D6610161BE98D880021E04F /* ListTests.swift in Sources */,
				CF46CC0226D931BA00DE450C /* QueryTests.swift in Sources */,
				3F1D8D77265B075100593ABA /* MapTests.swift in Sources */,
				3F8824FD1E5E335000586B35 /* MigrationTests.swift in Sources */,
				3F4E0FF92654765C008B8C0B /* ModernKVOTests.swift in Sources */,
				3F4E10102655CA33008B8C0B /* ModernObjectAccessorTests.swift in Sources */,
				3FA5E94D266064C4008F1345 /* ModernObjectCreationTests.swift in Sources */,
				3FB19069265ECF0C00DA7C76 /* ModernObjectTests.swift in Sources */,
				3FB1906B265ED23300DA7C76 /* ModernTestObjects.swift in Sources */,
				CF986DE225AE3EC70039D287 /* MutableSetTests.swift in Sources */,
				3F8824FE1E5E335000586B35 /* ObjectAccessorTests.swift in Sources */,
				3F8824FF1E5E335000586B35 /* ObjectCreationTests.swift in Sources */,
				CFFECBB525078EC40010F585 /* ObjectIdTests.swift in Sources */,
				3F8825001E5E335000586B35 /* ObjectiveCSupportTests.swift in Sources */,
				3F8825011E5E335000586B35 /* ObjectSchemaInitializationTests.swift in Sources */,
				3F8825021E5E335000586B35 /* ObjectSchemaTests.swift in Sources */,
				3F8825031E5E335000586B35 /* ObjectTests.swift in Sources */,
				3F8825041E5E335000586B35 /* PerformanceTests.swift in Sources */,
				3F2633C31E9D630000B32D30 /* PrimitiveListTests.swift in Sources */,
				CF040494263DF0AA00F9AEE0 /* PrimitiveMapTests.swift in Sources */,
				CF986DF625AE3EDF0039D287 /* PrimitiveMutableSetTests.swift in Sources */,
				3F8825051E5E335000586B35 /* PropertyTests.swift in Sources */,
				3F8825061E5E335000586B35 /* RealmCollectionTypeTests.swift in Sources */,
				3F8825071E5E335000586B35 /* RealmConfigurationTests.swift in Sources */,
				3F4E10112655CA33008B8C0B /* RealmPropertyTests.swift in Sources */,
				3F8825081E5E335000586B35 /* RealmTests.swift in Sources */,
				530BA61526DFA1CB008FC550 /* RLMChildProcessEnvironment.m in Sources */,
				3F558C9622C29A03002F0F30 /* RLMMultiProcessTestCase.m in Sources */,
				3F558C9222C29A03002F0F30 /* RLMTestCase.m in Sources */,
				3F558C8E22C29A03002F0F30 /* RLMTestObjects.m in Sources */,
				3F8825091E5E335000586B35 /* SchemaTests.swift in Sources */,
				3F88250A1E5E335000586B35 /* SortDescriptorTests.swift in Sources */,
				3FFB5AF6266ECFC7008EF2E9 /* SwiftBSONTests.swift in Sources */,
				3F88250B1E5E335000586B35 /* SwiftLinkTests.swift in Sources */,
				5D6610251BE98D880021E04F /* SwiftTestObjects.swift in Sources */,
				535EAA7525B0B02B00DBF3CD /* SwiftUITests.swift in Sources */,
				3F88250C1E5E335000586B35 /* SwiftUnicodeTests.swift in Sources */,
				5D6610271BE98D880021E04F /* TestCase.swift in Sources */,
				3F558C8A22C29A03002F0F30 /* TestUtils.mm in Sources */,
				3F90C1B22716169C0029000E /* TestValueFactory.swift in Sources */,
				3F88250D1E5E335000586B35 /* ThreadSafeReferenceTests.swift in Sources */,
				5DBEC9B11F719A9D001233EC /* Util.swift in Sources */,
			);
			runOnlyForDeploymentPostprocessing = 0;
		};
		5DD7557E1BE056DE002800DA /* Sources */ = {
			isa = PBXSourcesBuildPhase;
			buildActionMask = 2147483647;
			files = (
				3F73BC981E3A879E00FE80B6 /* NSError+RLMSync.m in Sources */,
				5DD755831BE056DE002800DA /* RLMAccessor.mm in Sources */,
				5DD755841BE056DE002800DA /* RLMAnalytics.mm in Sources */,
				3F275EC22433AB3E00161E7F /* RLMAPIKeyAuth.mm in Sources */,
				4993220F24129DCE00A0EC8E /* RLMApp.mm in Sources */,
				5DD755851BE056DE002800DA /* RLMArray.mm in Sources */,
				49DF0AA42463286800F7E0B8 /* RLMBSON.mm in Sources */,
				3F9863BC1D36876B00641C98 /* RLMClassInfo.mm in Sources */,
				3FBEF67C1C63D66400F6935B /* RLMCollection.mm in Sources */,
				5DD755871BE056DE002800DA /* RLMConstants.m in Sources */,
				4993220D24129DCE00A0EC8E /* RLMCredentials.mm in Sources */,
				3F4F3AD623F71C790048DB43 /* RLMDecimal128.mm in Sources */,
				0C3BD4B425C1BDF1007CFDD3 /* RLMDictionary.mm in Sources */,
				CF6E048C242A4B7100DB7F14 /* RLMEmailPasswordAuth.mm in Sources */,
				3FC3F915241808B400E27322 /* RLMEmbeddedObject.mm in Sources */,
				CF76F7FE24816AAB00890DD2 /* RLMFindOneAndModifyOptions.mm in Sources */,
				CF76F7E824816AAB00890DD2 /* RLMFindOptions.mm in Sources */,
				5DD755861BE056DE002800DA /* RLMManagedArray.mm in Sources */,
				0C7CA7C425C311DA0098A636 /* RLMManagedDictionary.mm in Sources */,
				CFD8D13325BB0B900037FE4D /* RLMManagedSet.mm in Sources */,
				5DD755891BE056DE002800DA /* RLMMigration.mm in Sources */,
				CF76F7F224816AAB00890DD2 /* RLMMongoClient.mm in Sources */,
				CF76F7EA24816AAB00890DD2 /* RLMMongoCollection.mm in Sources */,
				4993221724129E6600A0EC8E /* RLMNetworkTransport.mm in Sources */,
				5DD7558A1BE056DE002800DA /* RLMObject.mm in Sources */,
				5DD7558B1BE056DE002800DA /* RLMObjectBase.mm in Sources */,
				3F4F3ADC23F71C790048DB43 /* RLMObjectId.mm in Sources */,
				5DD7558C1BE056DE002800DA /* RLMObjectSchema.mm in Sources */,
				5DD7558D1BE056DE002800DA /* RLMObjectStore.mm in Sources */,
				5DD7558E1BE056DE002800DA /* RLMObservation.mm in Sources */,
				5D3E1A301C1FD1CF002913BA /* RLMPredicateUtil.mm in Sources */,
				5DD755901BE056DE002800DA /* RLMProperty.mm in Sources */,
				CF6E048A242A4B6D00DB7F14 /* RLMProviderClient.mm in Sources */,
				ACB6FD3A273D23170009712F /* RLMFlexibleSyncConfiguration.mm in Sources */,
				6807E64D2487F7220096066F /* RLMPushClient.mm in Sources */,
				5DD755911BE056DE002800DA /* RLMQueryUtil.mm in Sources */,
				1AD397D11F72FFCC002AA897 /* RLMRealm+Sync.mm in Sources */,
				5DD755921BE056DE002800DA /* RLMRealm.mm in Sources */,
				1AFEF8411D52CD8D00495005 /* RLMRealmConfiguration+Sync.mm in Sources */,
				5DD755931BE056DE002800DA /* RLMRealmConfiguration.mm in Sources */,
				5DD755941BE056DE002800DA /* RLMRealmUtil.mm in Sources */,
				5DD755951BE056DE002800DA /* RLMResults.mm in Sources */,
				5DD755961BE056DE002800DA /* RLMSchema.mm in Sources */,
				CF986D2125AE3B090039D287 /* RLMSet.mm in Sources */,
				5DD755881BE056DE002800DA /* RLMSwiftCollectionBase.mm in Sources */,
				5DD755971BE056DE002800DA /* RLMSwiftSupport.m in Sources */,
				3F1D903F265C073100593ABA /* RLMSwiftValueStorage.mm in Sources */,
				ACB6FD3C273D23F90009712F /* RLMSyncSubscription.mm in Sources */,
				1A0512721D873F3300806AEC /* RLMSyncConfiguration.mm in Sources */,
				1A90FCBB1D3D37F50086A57F /* RLMSyncManager.mm in Sources */,
				1A7003081D5270C400FD9EE3 /* RLMSyncSession.mm in Sources */,
				1A7003091D5270C700FD9EE3 /* RLMSyncUtil.mm in Sources */,
				3F67DB411E26D6AD0024533D /* RLMThreadSafeReference.mm in Sources */,
				5DD755981BE056DE002800DA /* RLMUpdateChecker.mm in Sources */,
				CF76F7DE24816AAB00890DD2 /* RLMUpdateResult.mm in Sources */,
				17051FCE1D93DA0A00EF8E67 /* RLMUser.mm in Sources */,
				3F275EC32433B77C00161E7F /* RLMUserAPIKey.mm in Sources */,
				5DD755991BE056DE002800DA /* RLMUtil.mm in Sources */,
				0C5796A325643D7500744CAE /* RLMUUID.mm in Sources */,
				3F1D8D36265B071000593ABA /* RLMValue.mm in Sources */,
			);
			runOnlyForDeploymentPostprocessing = 0;
		};
		AC88466F2686573B00DF4A65 /* Sources */ = {
			isa = PBXSourcesBuildPhase;
			buildActionMask = 2147483647;
			files = (
				AC8846782686573B00DF4A65 /* ContentView.swift in Sources */,
				AC2C2A41268E1B0700B4DA33 /* SwiftServerObjects.swift in Sources */,
				AC8846762686573B00DF4A65 /* SwiftUISyncTestHostApp.swift in Sources */,
			);
			runOnlyForDeploymentPostprocessing = 0;
		};
		AC88476326888C6300DF4A65 /* Sources */ = {
			isa = PBXSourcesBuildPhase;
			buildActionMask = 2147483647;
			files = (
				AC23487E26FC8619009129F2 /* RLMUser+ObjectServerTests.mm in Sources */,
				AC8847A9268926B500DF4A65 /* RealmServer.swift in Sources */,
				AC320BAE268E1F2D0043D484 /* SwiftServerObjects.swift in Sources */,
				AC88478626888CEE00DF4A65 /* SwiftUISyncTestHostUITests.swift in Sources */,
			);
			runOnlyForDeploymentPostprocessing = 0;
		};
		E8267FB91D90B79000E001C7 /* Sources */ = {
			isa = PBXSourcesBuildPhase;
			buildActionMask = 2147483647;
			files = (
				537130C824A9E417001FDBBC /* RealmServer.swift in Sources */,
				5346E7322487AC9D00595C68 /* RLMBSONTests.mm in Sources */,
				530BA61626DFA1CB008FC550 /* RLMChildProcessEnvironment.m in Sources */,
				CF08757D260B98E100B9BE60 /* RLMCollectionSyncTests.mm in Sources */,
				3F558C9422C29A03002F0F30 /* RLMMultiProcessTestCase.m in Sources */,
				AC7D182D261F2F560080E1D2 /* RLMObjectServerPartitionTests.mm in Sources */,
				E8267FF11D90B8E700E001C7 /* RLMObjectServerTests.mm in Sources */,
				1AA5AE9C1D98A68E00ED8C27 /* RLMSyncTestCase.mm in Sources */,
				3F558C9022C29A03002F0F30 /* RLMTestCase.m in Sources */,
<<<<<<< HEAD
				ACB6FD36273C60FD0009712F /* SwiftFlexibleSyncServerTests.swift in Sources */,
				ACB6FD37273C61040009712F /* RLMFlexibleSyncServerTests.mm in Sources */,
				AC8AE64B26BAD4B00037D4E5 /* SwiftMongoClientTests.swift in Sources */,
=======
>>>>>>> bf1e3c8d
				3F73BC921E3A877300FE80B6 /* RLMTestUtils.m in Sources */,
				1A1536481DB0408A00C0EC93 /* RLMUser+ObjectServerTests.mm in Sources */,
				CF330BBE24E57D5F00F07EE2 /* RLMWatchTestUtility.m in Sources */,
				3F9ADA9426E7E87B007349A5 /* SwiftCollectionSyncTests.swift in Sources */,
				AC8AE64B26BAD4B00037D4E5 /* SwiftMongoClientTests.swift in Sources */,
				AC7D182E261F2F560080E1D2 /* SwiftObjectServerPartitionTests.swift in Sources */,
				1AA5AEA11D98C99800ED8C27 /* SwiftObjectServerTests.swift in Sources */,
				AC2C2A40268E1B0200B4DA33 /* SwiftServerObjects.swift in Sources */,
				1AA5AE981D989BE400ED8C27 /* SwiftSyncTestCase.swift in Sources */,
				AC8846B72687BC4100DF4A65 /* SwiftUIServerTests.swift in Sources */,
				3F558C8822C29A03002F0F30 /* TestUtils.mm in Sources */,
				532E916F24AA533A003FD9DB /* TimeoutProxyServer.swift in Sources */,
				CFB674A324EEE9CB00FBF0B8 /* WatchTestUtility.swift in Sources */,
			);
			runOnlyForDeploymentPostprocessing = 0;
		};
		E856D1DB195614A400FB2FCF /* Sources */ = {
			isa = PBXSourcesBuildPhase;
			buildActionMask = 2147483647;
			files = (
				E856D214195615A900FB2FCF /* ArrayPropertyTests.m in Sources */,
				3F7556761BE95A0D0058BC7E /* AsyncTests.mm in Sources */,
				E8DA16F91E81210D0055141C /* CompactionTests.m in Sources */,
				CFFECBAE250667B20010F585 /* Decimal128Tests.m in Sources */,
				CF052EFC25DEB671008EEF86 /* DictionaryPropertyTests.m in Sources */,
				E856D216195615A900FB2FCF /* DynamicTests.m in Sources */,
				021A88331AAFB5C900EEAC84 /* EncryptionTests.mm in Sources */,
				E856D217195615A900FB2FCF /* EnumeratorTests.m in Sources */,
				3F1F47831B9656B900CD99A3 /* KVOTests.mm in Sources */,
				5D432B8E1CC0713F00A610A9 /* LinkingObjectsTests.mm in Sources */,
				E856D218195615A900FB2FCF /* LinkTests.m in Sources */,
				0207AB88195DFA15007EFB12 /* MigrationTests.mm in Sources */,
				3F2E66651CA0BA12004761D5 /* NotificationTests.m in Sources */,
				3FEB38401E70AC8800F22712 /* ObjectCreationTests.mm in Sources */,
				CFFECBB1250690EA0010F585 /* ObjectIdTests.m in Sources */,
				E856D21A195615A900FB2FCF /* ObjectInterfaceTests.m in Sources */,
				021A88371AAFB5CE00EEAC84 /* ObjectSchemaTests.m in Sources */,
				E856D21B195615A900FB2FCF /* ObjectTests.m in Sources */,
				5D6156FB1BE08E7E00A4BD3F /* PerformanceTests.m in Sources */,
				5D03FB201E0DAFBA007D53EA /* PredicateUtilTests.mm in Sources */,
				3F572C961F2BDAB100F6C9AB /* PrimitiveArrayPropertyTests.m in Sources */,
				0C86B33A25E15B6000775FED /* PrimitiveDictionaryPropertyTests.m in Sources */,
				CF986D3225AE3BD40039D287 /* PrimitiveSetPropertyTests.m in Sources */,
				02AFB4641A80343600E11938 /* PropertyTests.m in Sources */,
				E856D21D195615A900FB2FCF /* QueryTests.m in Sources */,
				C042A48E1B7522A900771ED2 /* RealmConfigurationTests.mm in Sources */,
				E856D21E195615A900FB2FCF /* RealmTests.mm in Sources */,
				02AFB4681A80343600E11938 /* ResultsTests.m in Sources */,
				530BA61726DFA1CB008FC550 /* RLMChildProcessEnvironment.m in Sources */,
				3FE5819622C2CCA700BA10E7 /* RLMMultiProcessTestCase.m in Sources */,
				3FDE338D19C39A87003B7DBA /* RLMSupport.swift in Sources */,
				3F558C9122C29A03002F0F30 /* RLMTestCase.m in Sources */,
				3F4657371F27F2EF00456B07 /* RLMTestCaseUtils.swift in Sources */,
				3F558C8D22C29A03002F0F30 /* RLMTestObjects.m in Sources */,
				0207AB8A195DFA15007EFB12 /* SchemaTests.mm in Sources */,
				CF986D3425AE3BD40039D287 /* SetPropertyTests.m in Sources */,
				3F8DCA7619930FCB0008BD7F /* SwiftArrayPropertyTests.swift in Sources */,
				3F8DCA7719930FCB0008BD7F /* SwiftArrayTests.swift in Sources */,
				3F8DCA7819930FCB0008BD7F /* SwiftDynamicTests.swift in Sources */,
				3F8DCA7919930FCB0008BD7F /* SwiftLinkTests.swift in Sources */,
				3F8DCA7B19930FCB0008BD7F /* SwiftObjectInterfaceTests.swift in Sources */,
				3F8DCA7C19930FCB0008BD7F /* SwiftPropertyTypeTest.swift in Sources */,
				3F8DCA7D19930FCB0008BD7F /* SwiftRealmTests.swift in Sources */,
				0C9758C0264974660097B48D /* SwiftRLMDictionaryTests.swift in Sources */,
				CF986D6625AE3C540039D287 /* SwiftSetPropertyTests.swift in Sources */,
				CF986D8325AE3C590039D287 /* SwiftSetTests.swift in Sources */,
				3F8DCA7519930FCB0008BD7F /* SwiftTestObjects.swift in Sources */,
				3F8DCA7E19930FCB0008BD7F /* SwiftUnicodeTests.swift in Sources */,
				3F558C8922C29A03002F0F30 /* TestUtils.mm in Sources */,
				3F572C951F2BDAAC00F6C9AB /* ThreadSafeReferenceTests.m in Sources */,
				E856D213195615A900FB2FCF /* TransactionTests.m in Sources */,
				E8917599197A1B350068ACC6 /* UnicodeTests.m in Sources */,
				C0CDC0831B38DABB00C5716D /* UtilTests.mm in Sources */,
			);
			runOnlyForDeploymentPostprocessing = 0;
		};
		E8D89B9F1955FC6D00CF2B9A /* Sources */ = {
			isa = PBXSourcesBuildPhase;
			buildActionMask = 2147483647;
			files = (
				E81A1FD51955FE0100FDED82 /* ArrayPropertyTests.m in Sources */,
				3F7556751BE95A0C0058BC7E /* AsyncTests.mm in Sources */,
				E8DA16F81E81210D0055141C /* CompactionTests.m in Sources */,
				CFFECBAD250667B20010F585 /* Decimal128Tests.m in Sources */,
				CF052EFB25DEB671008EEF86 /* DictionaryPropertyTests.m in Sources */,
				02E334C31A5F41C7009F8810 /* DynamicTests.m in Sources */,
				021A88321AAFB5C800EEAC84 /* EncryptionTests.mm in Sources */,
				E81A1FDB1955FE0100FDED82 /* EnumeratorTests.m in Sources */,
				027A4D2C1AB1012500AA46F9 /* InterprocessTests.m in Sources */,
				3F1F47821B9612B300CD99A3 /* KVOTests.mm in Sources */,
				5D432B8D1CC0713F00A610A9 /* LinkingObjectsTests.mm in Sources */,
				E81A1FDD1955FE0100FDED82 /* LinkTests.m in Sources */,
				0207AB87195DFA15007EFB12 /* MigrationTests.mm in Sources */,
				3F2E66641CA0BA11004761D5 /* NotificationTests.m in Sources */,
				3FEB383F1E70AC8800F22712 /* ObjectCreationTests.mm in Sources */,
				CFFECBB0250690EA0010F585 /* ObjectIdTests.m in Sources */,
				E81A1FE11955FE0100FDED82 /* ObjectInterfaceTests.m in Sources */,
				021A88361AAFB5CD00EEAC84 /* ObjectSchemaTests.m in Sources */,
				E81A1FE31955FE0100FDED82 /* ObjectTests.m in Sources */,
				5D03FB1F1E0DAFBA007D53EA /* PredicateUtilTests.mm in Sources */,
				3F572C971F2BDAB100F6C9AB /* PrimitiveArrayPropertyTests.m in Sources */,
				0C86B33925E15B6000775FED /* PrimitiveDictionaryPropertyTests.m in Sources */,
				3F1D8DCB265B077800593ABA /* PrimitiveRLMValuePropertyTests.m in Sources */,
				CF986D3125AE3BD40039D287 /* PrimitiveSetPropertyTests.m in Sources */,
				02AFB4631A80343600E11938 /* PropertyTests.m in Sources */,
				E81A1FE71955FE0100FDED82 /* QueryTests.m in Sources */,
				C042A48D1B7522A900771ED2 /* RealmConfigurationTests.mm in Sources */,
				E81A1FEB1955FE0100FDED82 /* RealmTests.mm in Sources */,
				02AFB4671A80343600E11938 /* ResultsTests.m in Sources */,
				530BA61426DFA1CB008FC550 /* RLMChildProcessEnvironment.m in Sources */,
				3F558C9322C29A03002F0F30 /* RLMMultiProcessTestCase.m in Sources */,
				3FDCFEB619F6A8D3005E414A /* RLMSupport.swift in Sources */,
				3F558C8F22C29A03002F0F30 /* RLMTestCase.m in Sources */,
				297FBEFB1C19F696009D1118 /* RLMTestCaseUtils.swift in Sources */,
				3F558C8B22C29A03002F0F30 /* RLMTestObjects.m in Sources */,
				3F1D8DFF265B078200593ABA /* RLMValueTests.m in Sources */,
				0207AB89195DFA15007EFB12 /* SchemaTests.mm in Sources */,
				CF986D3325AE3BD40039D287 /* SetPropertyTests.m in Sources */,
				3FB4FA1819F5D2740020D53B /* SwiftArrayPropertyTests.swift in Sources */,
				3FB4FA1919F5D2740020D53B /* SwiftArrayTests.swift in Sources */,
				3FB4FA1A19F5D2740020D53B /* SwiftDynamicTests.swift in Sources */,
				3FB4FA1B19F5D2740020D53B /* SwiftLinkTests.swift in Sources */,
				3FB4FA1D19F5D2740020D53B /* SwiftObjectInterfaceTests.swift in Sources */,
				3FB4FA1E19F5D2740020D53B /* SwiftPropertyTypeTest.swift in Sources */,
				3FB4FA1F19F5D2740020D53B /* SwiftRealmTests.swift in Sources */,
				0C9758BF264974660097B48D /* SwiftRLMDictionaryTests.swift in Sources */,
				3FEC4A3F1BBB18D400F009C3 /* SwiftSchemaTests.swift in Sources */,
				CF986D7025AE3C550039D287 /* SwiftSetPropertyTests.swift in Sources */,
				CF986D8425AE3C5A0039D287 /* SwiftSetTests.swift in Sources */,
				3FB4FA1719F5D2740020D53B /* SwiftTestObjects.swift in Sources */,
				3FB4FA2019F5D2740020D53B /* SwiftUnicodeTests.swift in Sources */,
				3F558C8722C29A03002F0F30 /* TestUtils.mm in Sources */,
				3F572C941F2BDAAB00F6C9AB /* ThreadSafeReferenceTests.m in Sources */,
				E81A20021955FE0100FDED82 /* TransactionTests.m in Sources */,
				E8917598197A1B350068ACC6 /* UnicodeTests.m in Sources */,
				C0CDC0821B38DABA00C5716D /* UtilTests.mm in Sources */,
			);
			runOnlyForDeploymentPostprocessing = 0;
		};
/* End PBXSourcesBuildPhase section */

/* Begin PBXTargetDependency section */
		3F9D917F2152D41A00474F09 /* PBXTargetDependency */ = {
			isa = PBXTargetDependency;
			target = 3F1A5E711992EB7400F45F4C /* TestHost */;
			targetProxy = 3F9D917E2152D41A00474F09 /* PBXContainerItemProxy */;
		};
		3F9D918A2152D47B00474F09 /* PBXTargetDependency */ = {
			isa = PBXTargetDependency;
			target = 3F9D91802152D42F00474F09 /* TestHost static */;
			targetProxy = 3F9D91892152D47B00474F09 /* PBXContainerItemProxy */;
		};
		3FC8BF35212B79F4001C2025 /* PBXTargetDependency */ = {
			isa = PBXTargetDependency;
			target = 3F1A5E711992EB7400F45F4C /* TestHost */;
			targetProxy = 3FC8BF34212B79F4001C2025 /* PBXContainerItemProxy */;
		};
		3FF5165226E96D2B00618280 /* PBXTargetDependency */ = {
			isa = PBXTargetDependency;
			target = 5D660FCB1BE98C560021E04F /* RealmSwift */;
			targetProxy = 3FF5165126E96D2B00618280 /* PBXContainerItemProxy */;
		};
		49E57A1C245C5B0E004AF428 /* PBXTargetDependency */ = {
			isa = PBXTargetDependency;
			target = 49E57A16245C3F31004AF428 /* Download BaaS */;
			targetProxy = 49E57A1B245C5B0E004AF428 /* PBXContainerItemProxy */;
		};
		534DF4D025B86F3A00655AE2 /* PBXTargetDependency */ = {
			isa = PBXTargetDependency;
			target = 53124AB725B71AF600771CE4 /* SwiftUITestHost */;
			targetProxy = 534DF4CF25B86F3A00655AE2 /* PBXContainerItemProxy */;
		};
		537689AC24A7DD060008E57B /* PBXTargetDependency */ = {
			isa = PBXTargetDependency;
			target = 5D660FCB1BE98C560021E04F /* RealmSwift */;
			targetProxy = 537689AB24A7DD060008E57B /* PBXContainerItemProxy */;
		};
		53BBF08D25B7436F00D225AD /* PBXTargetDependency */ = {
			isa = PBXTargetDependency;
			target = 5D660FCB1BE98C560021E04F /* RealmSwift */;
			targetProxy = 53BBF08C25B7436F00D225AD /* PBXContainerItemProxy */;
		};
		5D6157021BE0A3A100A4BD3F /* PBXTargetDependency */ = {
			isa = PBXTargetDependency;
			target = 3F1A5E711992EB7400F45F4C /* TestHost */;
			targetProxy = 5D6157011BE0A3A100A4BD3F /* PBXContainerItemProxy */;
		};
		5D660FDF1BE98C7C0021E04F /* PBXTargetDependency */ = {
			isa = PBXTargetDependency;
			target = 5D660FCB1BE98C560021E04F /* RealmSwift */;
			targetProxy = 5D660FDE1BE98C7C0021E04F /* PBXContainerItemProxy */;
		};
		5D66102C1BE98DF60021E04F /* PBXTargetDependency */ = {
			isa = PBXTargetDependency;
			target = 5D659E7D1BE04556006515A0 /* Realm */;
			targetProxy = 5D66102B1BE98DF60021E04F /* PBXContainerItemProxy */;
		};
		5DD755D21BE05828002800DA /* PBXTargetDependency */ = {
			isa = PBXTargetDependency;
			target = 5D659E7D1BE04556006515A0 /* Realm */;
			targetProxy = 5DD755D11BE05828002800DA /* PBXContainerItemProxy */;
		};
		5DD755D41BE0582A002800DA /* PBXTargetDependency */ = {
			isa = PBXTargetDependency;
			target = 5DD7557B1BE056DE002800DA /* Realm iOS static */;
			targetProxy = 5DD755D31BE0582A002800DA /* PBXContainerItemProxy */;
		};
		AC8846A02686577B00DF4A65 /* PBXTargetDependency */ = {
			isa = PBXTargetDependency;
			target = 5D660FCB1BE98C560021E04F /* RealmSwift */;
			targetProxy = AC88469F2686577B00DF4A65 /* PBXContainerItemProxy */;
		};
		AC88475A26888C6300DF4A65 /* PBXTargetDependency */ = {
			isa = PBXTargetDependency;
			target = 49E57A16245C3F31004AF428 /* Download BaaS */;
			targetProxy = AC88475B26888C6300DF4A65 /* PBXContainerItemProxy */;
		};
		AC88479E26891D4500DF4A65 /* PBXTargetDependency */ = {
			isa = PBXTargetDependency;
			target = AC8846722686573B00DF4A65 /* SwiftUISyncTestHost */;
			targetProxy = AC88479D26891D4500DF4A65 /* PBXContainerItemProxy */;
		};
		E8267FB41D90B79000E001C7 /* PBXTargetDependency */ = {
			isa = PBXTargetDependency;
			target = 5D659E7D1BE04556006515A0 /* Realm */;
			targetProxy = E8267FB51D90B79000E001C7 /* PBXContainerItemProxy */;
		};
/* End PBXTargetDependency section */

/* Begin XCBuildConfiguration section */
		3F1A5E8F1992EB7400F45F4C /* Debug */ = {
			isa = XCBuildConfiguration;
			baseConfigurationReference = 5D6156F71BE07B6B00A4BD3F /* TestHost.xcconfig */;
			buildSettings = {
				CODE_SIGN_IDENTITY = "";
				SUPPORTS_MACCATALYST = YES;
			};
			name = Debug;
		};
		3F1A5E901992EB7400F45F4C /* Release */ = {
			isa = XCBuildConfiguration;
			baseConfigurationReference = 5D6156F71BE07B6B00A4BD3F /* TestHost.xcconfig */;
			buildSettings = {
				CODE_SIGN_IDENTITY = "";
				SUPPORTS_MACCATALYST = YES;
			};
			name = Release;
		};
		3F9D91852152D42F00474F09 /* Debug */ = {
			isa = XCBuildConfiguration;
			baseConfigurationReference = 3F35027722C43C5200FDC1E5 /* TestHost-static.xcconfig */;
			buildSettings = {
				CODE_SIGN_IDENTITY = "Mac Developer";
				CODE_SIGN_STYLE = Automatic;
				DEVELOPMENT_TEAM = QX5CR2FTN2;
				PROVISIONING_PROFILE_SPECIFIER = "";
				SUPPORTED_PLATFORMS = "iphonesimulator iphoneos";
			};
			name = Debug;
		};
		3F9D91862152D42F00474F09 /* Release */ = {
			isa = XCBuildConfiguration;
			baseConfigurationReference = 3F35027722C43C5200FDC1E5 /* TestHost-static.xcconfig */;
			buildSettings = {
				CODE_SIGN_IDENTITY = "Mac Developer";
				CODE_SIGN_STYLE = Automatic;
				DEVELOPMENT_TEAM = QX5CR2FTN2;
				PROVISIONING_PROFILE_SPECIFIER = "";
				SUPPORTED_PLATFORMS = "iphonesimulator iphoneos";
			};
			name = Release;
		};
		49E57A18245C3F31004AF428 /* Debug */ = {
			isa = XCBuildConfiguration;
			buildSettings = {
				CODE_SIGN_STYLE = Automatic;
				DEVELOPMENT_TEAM = 2Z8M9MTEVV;
				PRODUCT_NAME = "$(TARGET_NAME)";
			};
			name = Debug;
		};
		49E57A19245C3F31004AF428 /* Release */ = {
			isa = XCBuildConfiguration;
			buildSettings = {
				CODE_SIGN_STYLE = Automatic;
				DEVELOPMENT_TEAM = 2Z8M9MTEVV;
				PRODUCT_NAME = "$(TARGET_NAME)";
			};
			name = Release;
		};
		53124ADC25B71AF700771CE4 /* Debug */ = {
			isa = XCBuildConfiguration;
			baseConfigurationReference = 53124A4F25B714EC00771CE4 /* SwiftUITestHost.xcconfig */;
			buildSettings = {
				CODE_SIGN_IDENTITY = "";
				SUPPORTS_MACCATALYST = YES;
			};
			name = Debug;
		};
		53124ADD25B71AF700771CE4 /* Release */ = {
			isa = XCBuildConfiguration;
			baseConfigurationReference = 53124A4F25B714EC00771CE4 /* SwiftUITestHost.xcconfig */;
			buildSettings = {
				CODE_SIGN_IDENTITY = "";
				SUPPORTS_MACCATALYST = YES;
			};
			name = Release;
		};
		53124AE225B71AF700771CE4 /* Debug */ = {
			isa = XCBuildConfiguration;
			baseConfigurationReference = 53626A8C25D3172000D9515D /* SwiftUITestHostTests.xcconfig */;
			buildSettings = {
				CODE_SIGN_IDENTITY = "\"-\"";
				CODE_SIGN_STYLE = Automatic;
				DEVELOPMENT_TEAM = "";
				PROVISIONING_PROFILE_SPECIFIER = "";
				TEST_TARGET_NAME = SwiftUITestHost;
			};
			name = Debug;
		};
		53124AE325B71AF700771CE4 /* Release */ = {
			isa = XCBuildConfiguration;
			baseConfigurationReference = 53626A8C25D3172000D9515D /* SwiftUITestHostTests.xcconfig */;
			buildSettings = {
				CODE_SIGN_IDENTITY = "\"-\"";
				CODE_SIGN_STYLE = Automatic;
				TEST_TARGET_NAME = SwiftUITestHost;
			};
			name = Release;
		};
		5D659ED71BE04556006515A0 /* Debug */ = {
			isa = XCBuildConfiguration;
			baseConfigurationReference = 5D659E761BE03E0D006515A0 /* Realm.xcconfig */;
			buildSettings = {
			};
			name = Debug;
		};
		5D659ED81BE04556006515A0 /* Release */ = {
			isa = XCBuildConfiguration;
			baseConfigurationReference = 5D659E761BE03E0D006515A0 /* Realm.xcconfig */;
			buildSettings = {
			};
			name = Release;
		};
		5D660FD21BE98C560021E04F /* Debug */ = {
			isa = XCBuildConfiguration;
			baseConfigurationReference = 5D660FBD1BE98BEF0021E04F /* RealmSwift.xcconfig */;
			buildSettings = {
			};
			name = Debug;
		};
		5D660FD31BE98C560021E04F /* Release */ = {
			isa = XCBuildConfiguration;
			baseConfigurationReference = 5D660FBD1BE98BEF0021E04F /* RealmSwift.xcconfig */;
			buildSettings = {
			};
			name = Release;
		};
		5D660FE11BE98C7C0021E04F /* Debug */ = {
			isa = XCBuildConfiguration;
			baseConfigurationReference = 5D660FC01BE98BEF0021E04F /* Tests.xcconfig */;
			buildSettings = {
				ALWAYS_EMBED_SWIFT_STANDARD_LIBRARIES = YES;
				LD_RUNPATH_SEARCH_PATHS = (
					"$(inherited)",
					"@executable_path/Frameworks",
					"@loader_path/Frameworks",
				);
				OTHER_SWIFT_FLAGS = "-D BUILDING_REALM_SWIFT_TESTS -D DEBUG";
			};
			name = Debug;
		};
		5D660FE21BE98C7C0021E04F /* Release */ = {
			isa = XCBuildConfiguration;
			baseConfigurationReference = 5D660FC01BE98BEF0021E04F /* Tests.xcconfig */;
			buildSettings = {
				ALWAYS_EMBED_SWIFT_STANDARD_LIBRARIES = YES;
				LD_RUNPATH_SEARCH_PATHS = (
					"$(inherited)",
					"@executable_path/Frameworks",
					"@loader_path/Frameworks",
				);
				OTHER_SWIFT_FLAGS = "-D BUILDING_REALM_SWIFT_TESTS";
			};
			name = Release;
		};
		5DD755CD1BE056DE002800DA /* Debug */ = {
			isa = XCBuildConfiguration;
			baseConfigurationReference = 5D659E741BE03E0D006515A0 /* Realm iOS static.xcconfig */;
			buildSettings = {
				CLANG_ENABLE_MODULE_DEBUGGING = NO;
			};
			name = Debug;
		};
		5DD755CE1BE056DE002800DA /* Release */ = {
			isa = XCBuildConfiguration;
			baseConfigurationReference = 5D659E741BE03E0D006515A0 /* Realm iOS static.xcconfig */;
			buildSettings = {
				CLANG_ENABLE_MODULE_DEBUGGING = NO;
			};
			name = Release;
		};
		AC8846932686573D00DF4A65 /* Debug */ = {
			isa = XCBuildConfiguration;
			baseConfigurationReference = AC8847432687DFE700DF4A65 /* SwiftUISyncTestHost.xcconfig */;
			buildSettings = {
				CODE_SIGN_IDENTITY = "";
				PRODUCT_BUNDLE_IDENTIFIER = io.realm.TestHost;
			};
			name = Debug;
		};
		AC8846942686573D00DF4A65 /* Release */ = {
			isa = XCBuildConfiguration;
			baseConfigurationReference = AC8847432687DFE700DF4A65 /* SwiftUISyncTestHost.xcconfig */;
			buildSettings = {
				CODE_SIGN_IDENTITY = "";
				PRODUCT_BUNDLE_IDENTIFIER = io.realm.TestHost;
			};
			name = Release;
		};
		AC88477F26888C6300DF4A65 /* Debug */ = {
			isa = XCBuildConfiguration;
			baseConfigurationReference = AC8847442687DFE700DF4A65 /* SwiftUISyncTestHostTests.xcconfig */;
			buildSettings = {
				CODE_SIGN_IDENTITY = "-";
				CODE_SIGN_STYLE = Automatic;
				DEVELOPMENT_TEAM = "";
				PROVISIONING_PROFILE_SPECIFIER = "";
				TEST_TARGET_NAME = SwiftUISyncTestHost;
			};
			name = Debug;
		};
		AC88478026888C6300DF4A65 /* Release */ = {
			isa = XCBuildConfiguration;
			baseConfigurationReference = AC8847442687DFE700DF4A65 /* SwiftUISyncTestHostTests.xcconfig */;
			buildSettings = {
				CODE_SIGN_IDENTITY = "-";
				CODE_SIGN_STYLE = Automatic;
				DEVELOPMENT_TEAM = "";
				PROVISIONING_PROFILE_SPECIFIER = "";
				TEST_TARGET_NAME = SwiftUISyncTestHost;
			};
			name = Release;
		};
		E8267FEB1D90B79000E001C7 /* Debug */ = {
			isa = XCBuildConfiguration;
			baseConfigurationReference = 3FB56E7E250D457A00A6216B /* ObjectServerTests.xcconfig */;
			buildSettings = {
				COPY_PHASE_STRIP = NO;
				INFOPLIST_FILE = "Realm/ObjectServerTests/ObjectServerTests-Info.plist";
				PRODUCT_NAME = "$(TARGET_NAME)";
				SWIFT_OBJC_BRIDGING_HEADER = "Realm/ObjectServerTests/Object-Server-Tests-Bridging-Header.h";
			};
			name = Debug;
		};
		E8267FEC1D90B79000E001C7 /* Release */ = {
			isa = XCBuildConfiguration;
			baseConfigurationReference = 3FB56E7E250D457A00A6216B /* ObjectServerTests.xcconfig */;
			buildSettings = {
				COPY_PHASE_STRIP = NO;
				INFOPLIST_FILE = "Realm/ObjectServerTests/ObjectServerTests-Info.plist";
				PRODUCT_NAME = "$(TARGET_NAME)";
				SWIFT_OBJC_BRIDGING_HEADER = "Realm/ObjectServerTests/Object-Server-Tests-Bridging-Header.h";
			};
			name = Release;
		};
		E83EAC7A1BED3D880085CCD2 /* Debug */ = {
			isa = XCBuildConfiguration;
			buildSettings = {
				PRODUCT_NAME = "$(TARGET_NAME)";
			};
			name = Debug;
		};
		E83EAC7B1BED3D880085CCD2 /* Release */ = {
			isa = XCBuildConfiguration;
			buildSettings = {
				PRODUCT_NAME = "$(TARGET_NAME)";
			};
			name = Release;
		};
		E856D1EC195614A400FB2FCF /* Debug */ = {
			isa = XCBuildConfiguration;
			baseConfigurationReference = 5DD755E31BE05EA1002800DA /* Tests iOS static.xcconfig */;
			buildSettings = {
				OTHER_LDFLAGS = "-ObjC";
				PRODUCT_MODULE_NAME = Tests;
				PRODUCT_NAME = "$(TARGET_NAME)";
				SUPPORTED_PLATFORMS = "iphonesimulator iphoneos";
			};
			name = Debug;
		};
		E856D1ED195614A400FB2FCF /* Release */ = {
			isa = XCBuildConfiguration;
			baseConfigurationReference = 5DD755E31BE05EA1002800DA /* Tests iOS static.xcconfig */;
			buildSettings = {
				OTHER_LDFLAGS = "-ObjC";
				PRODUCT_MODULE_NAME = Tests;
				PRODUCT_NAME = "$(TARGET_NAME)";
				SUPPORTED_PLATFORMS = "iphonesimulator iphoneos";
			};
			name = Release;
		};
		E8D89BAC1955FC6D00CF2B9A /* Debug */ = {
			isa = XCBuildConfiguration;
			baseConfigurationReference = 5D659E6E1BE0398E006515A0 /* Debug.xcconfig */;
			buildSettings = {
			};
			name = Debug;
		};
		E8D89BAD1955FC6D00CF2B9A /* Release */ = {
			isa = XCBuildConfiguration;
			baseConfigurationReference = 5D659E6F1BE0398E006515A0 /* Release.xcconfig */;
			buildSettings = {
			};
			name = Release;
		};
		E8D89BB21955FC6D00CF2B9A /* Debug */ = {
			isa = XCBuildConfiguration;
			baseConfigurationReference = 5DD755E01BE05C19002800DA /* Tests.xcconfig */;
			buildSettings = {
				PRODUCT_NAME = "$(TARGET_NAME)";
			};
			name = Debug;
		};
		E8D89BB31955FC6D00CF2B9A /* Release */ = {
			isa = XCBuildConfiguration;
			baseConfigurationReference = 5DD755E01BE05C19002800DA /* Tests.xcconfig */;
			buildSettings = {
				PRODUCT_NAME = "$(TARGET_NAME)";
			};
			name = Release;
		};
/* End XCBuildConfiguration section */

/* Begin XCConfigurationList section */
		3F1A5E931992EB7400F45F4C /* Build configuration list for PBXNativeTarget "TestHost" */ = {
			isa = XCConfigurationList;
			buildConfigurations = (
				3F1A5E8F1992EB7400F45F4C /* Debug */,
				3F1A5E901992EB7400F45F4C /* Release */,
			);
			defaultConfigurationIsVisible = 0;
			defaultConfigurationName = Release;
		};
		3F9D91842152D42F00474F09 /* Build configuration list for PBXNativeTarget "TestHost static" */ = {
			isa = XCConfigurationList;
			buildConfigurations = (
				3F9D91852152D42F00474F09 /* Debug */,
				3F9D91862152D42F00474F09 /* Release */,
			);
			defaultConfigurationIsVisible = 0;
			defaultConfigurationName = Release;
		};
		49E57A17245C3F31004AF428 /* Build configuration list for PBXAggregateTarget "Download BaaS" */ = {
			isa = XCConfigurationList;
			buildConfigurations = (
				49E57A18245C3F31004AF428 /* Debug */,
				49E57A19245C3F31004AF428 /* Release */,
			);
			defaultConfigurationIsVisible = 0;
			defaultConfigurationName = Release;
		};
		53124ADB25B71AF700771CE4 /* Build configuration list for PBXNativeTarget "SwiftUITestHost" */ = {
			isa = XCConfigurationList;
			buildConfigurations = (
				53124ADC25B71AF700771CE4 /* Debug */,
				53124ADD25B71AF700771CE4 /* Release */,
			);
			defaultConfigurationIsVisible = 0;
			defaultConfigurationName = Release;
		};
		53124AE125B71AF700771CE4 /* Build configuration list for PBXNativeTarget "SwiftUITestHostUITests" */ = {
			isa = XCConfigurationList;
			buildConfigurations = (
				53124AE225B71AF700771CE4 /* Debug */,
				53124AE325B71AF700771CE4 /* Release */,
			);
			defaultConfigurationIsVisible = 0;
			defaultConfigurationName = Release;
		};
		5D659ED61BE04556006515A0 /* Build configuration list for PBXNativeTarget "Realm" */ = {
			isa = XCConfigurationList;
			buildConfigurations = (
				5D659ED71BE04556006515A0 /* Debug */,
				5D659ED81BE04556006515A0 /* Release */,
			);
			defaultConfigurationIsVisible = 0;
			defaultConfigurationName = Release;
		};
		5D660FD11BE98C560021E04F /* Build configuration list for PBXNativeTarget "RealmSwift" */ = {
			isa = XCConfigurationList;
			buildConfigurations = (
				5D660FD21BE98C560021E04F /* Debug */,
				5D660FD31BE98C560021E04F /* Release */,
			);
			defaultConfigurationIsVisible = 0;
			defaultConfigurationName = Release;
		};
		5D660FE01BE98C7C0021E04F /* Build configuration list for PBXNativeTarget "RealmSwift Tests" */ = {
			isa = XCConfigurationList;
			buildConfigurations = (
				5D660FE11BE98C7C0021E04F /* Debug */,
				5D660FE21BE98C7C0021E04F /* Release */,
			);
			defaultConfigurationIsVisible = 0;
			defaultConfigurationName = Release;
		};
		5DD755CC1BE056DE002800DA /* Build configuration list for PBXNativeTarget "Realm iOS static" */ = {
			isa = XCConfigurationList;
			buildConfigurations = (
				5DD755CD1BE056DE002800DA /* Debug */,
				5DD755CE1BE056DE002800DA /* Release */,
			);
			defaultConfigurationIsVisible = 0;
			defaultConfigurationName = Release;
		};
		AC8846922686573D00DF4A65 /* Build configuration list for PBXNativeTarget "SwiftUISyncTestHost" */ = {
			isa = XCConfigurationList;
			buildConfigurations = (
				AC8846932686573D00DF4A65 /* Debug */,
				AC8846942686573D00DF4A65 /* Release */,
			);
			defaultConfigurationIsVisible = 0;
			defaultConfigurationName = Release;
		};
		AC88477E26888C6300DF4A65 /* Build configuration list for PBXNativeTarget "SwiftUISyncTestHostUITests" */ = {
			isa = XCConfigurationList;
			buildConfigurations = (
				AC88477F26888C6300DF4A65 /* Debug */,
				AC88478026888C6300DF4A65 /* Release */,
			);
			defaultConfigurationIsVisible = 0;
			defaultConfigurationName = Release;
		};
		E8267FEA1D90B79000E001C7 /* Build configuration list for PBXNativeTarget "ObjectServerTests" */ = {
			isa = XCConfigurationList;
			buildConfigurations = (
				E8267FEB1D90B79000E001C7 /* Debug */,
				E8267FEC1D90B79000E001C7 /* Release */,
			);
			defaultConfigurationIsVisible = 0;
			defaultConfigurationName = Release;
		};
		E83EAC7C1BED3D880085CCD2 /* Build configuration list for PBXAggregateTarget "SwiftLint" */ = {
			isa = XCConfigurationList;
			buildConfigurations = (
				E83EAC7A1BED3D880085CCD2 /* Debug */,
				E83EAC7B1BED3D880085CCD2 /* Release */,
			);
			defaultConfigurationIsVisible = 0;
			defaultConfigurationName = Release;
		};
		E856D1EB195614A400FB2FCF /* Build configuration list for PBXNativeTarget "iOS static tests" */ = {
			isa = XCConfigurationList;
			buildConfigurations = (
				E856D1EC195614A400FB2FCF /* Debug */,
				E856D1ED195614A400FB2FCF /* Release */,
			);
			defaultConfigurationIsVisible = 0;
			defaultConfigurationName = Release;
		};
		E8D89B921955FC6D00CF2B9A /* Build configuration list for PBXProject "Realm" */ = {
			isa = XCConfigurationList;
			buildConfigurations = (
				E8D89BAC1955FC6D00CF2B9A /* Debug */,
				E8D89BAD1955FC6D00CF2B9A /* Release */,
			);
			defaultConfigurationIsVisible = 0;
			defaultConfigurationName = Release;
		};
		E8D89BB11955FC6D00CF2B9A /* Build configuration list for PBXNativeTarget "Tests" */ = {
			isa = XCConfigurationList;
			buildConfigurations = (
				E8D89BB21955FC6D00CF2B9A /* Debug */,
				E8D89BB31955FC6D00CF2B9A /* Release */,
			);
			defaultConfigurationIsVisible = 0;
			defaultConfigurationName = Release;
		};
/* End XCConfigurationList section */
	};
	rootObject = E8D89B8F1955FC6D00CF2B9A /* Project object */;
}<|MERGE_RESOLUTION|>--- conflicted
+++ resolved
@@ -1702,10 +1702,7 @@
 				3F73BC8B1E3A876600FE80B6 /* RLMTestUtils.m */,
 				49D9DFC4246C8E48003AD31D /* setup_baas.rb */,
 				3F9ADA9326E7E87B007349A5 /* SwiftCollectionSyncTests.swift */,
-<<<<<<< HEAD
 				ACB6FD31273C60920009712F /* SwiftFlexibleSyncServerTests.swift */,
-=======
->>>>>>> bf1e3c8d
 				AC8AE64A26BAD4B00037D4E5 /* SwiftMongoClientTests.swift */,
 				AC7D182C261F2F560080E1D2 /* SwiftObjectServerPartitionTests.swift */,
 				1AA5AE9F1D98C99500ED8C27 /* SwiftObjectServerTests.swift */,
@@ -2977,12 +2974,8 @@
 				E8267FF11D90B8E700E001C7 /* RLMObjectServerTests.mm in Sources */,
 				1AA5AE9C1D98A68E00ED8C27 /* RLMSyncTestCase.mm in Sources */,
 				3F558C9022C29A03002F0F30 /* RLMTestCase.m in Sources */,
-<<<<<<< HEAD
 				ACB6FD36273C60FD0009712F /* SwiftFlexibleSyncServerTests.swift in Sources */,
 				ACB6FD37273C61040009712F /* RLMFlexibleSyncServerTests.mm in Sources */,
-				AC8AE64B26BAD4B00037D4E5 /* SwiftMongoClientTests.swift in Sources */,
-=======
->>>>>>> bf1e3c8d
 				3F73BC921E3A877300FE80B6 /* RLMTestUtils.m in Sources */,
 				1A1536481DB0408A00C0EC93 /* RLMUser+ObjectServerTests.mm in Sources */,
 				CF330BBE24E57D5F00F07EE2 /* RLMWatchTestUtility.m in Sources */,
