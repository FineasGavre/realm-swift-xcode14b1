// swift-tools-version:5.0

import PackageDescription
import Foundation

let coreVersionStr = "10.2.0"
let cocoaVersionStr = "10.1.4"

let coreVersionPieces = coreVersionStr.split(separator: ".")
let coreVersionExtra = coreVersionPieces[2].split(separator: "-")
let cxxSettings: [CXXSetting] = [
    .headerSearchPath("."),
    .headerSearchPath("include"),
    .define("REALM_SPM", to: "1"),
    .define("REALM_ENABLE_SYNC", to: "1"),
    .define("REALM_COCOA_VERSION", to: "@\"\(cocoaVersionStr)\""),
    .define("REALM_VERSION", to: "\"\(coreVersionStr)\""),

    .define("REALM_NO_CONFIG"),
    .define("REALM_INSTALL_LIBEXECDIR", to: ""),
    .define("REALM_ENABLE_ASSERTIONS", to: "1"),
    .define("REALM_ENABLE_ENCRYPTION", to: "1"),

    .define("REALM_VERSION_MAJOR", to: String(coreVersionPieces[0])),
    .define("REALM_VERSION_MINOR", to: String(coreVersionPieces[1])),
    .define("REALM_VERSION_PATCH", to: String(coreVersionExtra[0])),
    .define("REALM_VERSION_EXTRA", to: "\"\(coreVersionExtra.count > 1 ? String(coreVersionExtra[1]) : "")\""),
    .define("REALM_VERSION_STRING", to: "\"\(coreVersionStr)\""),
]

let package = Package(
    name: "Realm",
    platforms: [
        .macOS(.v10_10),
        .iOS(.v11),
        .tvOS(.v9),
        .watchOS(.v2)
    ],
    products: [
        .library(
            name: "Realm",
            targets: ["Realm"]),
        .library(
            name: "RealmSwift",
            targets: ["Realm", "RealmSwift"]),
    ],
    dependencies: [
<<<<<<< HEAD
        //.package(url: "https://github.com/realm/realm-core", .branch("lm/os-set"))
        .package(path: "../realm-core")
=======
        .package(url: "https://github.com/realm/realm-core", .exact(Version(coreVersionStr)!))
>>>>>>> 181a1c3c
    ],
    targets: [
      .target(
            name: "Realm",
            dependencies: ["RealmObjectStore"],
            path: ".",
            sources: [
                "Realm/RLMAccessor.mm",
                "Realm/RLMAnalytics.mm",
                "Realm/RLMArray.mm",
                "Realm/RLMSet.mm",
                "Realm/RLMClassInfo.mm",
                "Realm/RLMCollection.mm",
                "Realm/RLMConstants.m",
                "Realm/RLMDecimal128.mm",
                "Realm/RLMEmbeddedObject.mm",
                "Realm/RLMListBase.mm",
                "Realm/RLMManagedArray.mm",
                "Realm/RLMManagedSet.mm",
                "Realm/RLMMigration.mm",
                "Realm/RLMObject.mm",
                "Realm/RLMObjectBase.mm",
                "Realm/RLMObjectId.mm",
                "Realm/RLMObjectSchema.mm",
                "Realm/RLMObjectStore.mm",
                "Realm/RLMObservation.mm",
                "Realm/RLMOptionalBase.mm",
                "Realm/RLMPredicateUtil.mm",
                "Realm/RLMProperty.mm",
                "Realm/RLMQueryUtil.mm",
                "Realm/RLMRealm.mm",
                "Realm/RLMRealmConfiguration.mm",
                "Realm/RLMRealmUtil.mm",
                "Realm/RLMResults.mm",
                "Realm/RLMSchema.mm",
                "Realm/RLMSwiftSupport.m",
                "Realm/RLMThreadSafeReference.mm",
                "Realm/RLMUpdateChecker.mm",
                "Realm/RLMUtil.mm",

                // Sync source files
<<<<<<< HEAD
=======
                "Realm/NSError+RLMSync.m",
>>>>>>> 181a1c3c
                "Realm/RLMApp.mm",
                "Realm/RLMAPIKeyAuth.mm",
                "Realm/RLMBSON.mm",
                "Realm/RLMCredentials.mm",
                "Realm/RLMEmailPasswordAuth.mm",
                "Realm/RLMFindOneAndModifyOptions.mm",
                "Realm/RLMFindOptions.mm",
                "Realm/RLMMongoClient.mm",
                "Realm/RLMMongoCollection.mm",
                "Realm/RLMNetworkTransport.mm",
                "Realm/RLMProviderClient.mm",
                "Realm/RLMPushClient.mm",
                "Realm/RLMRealm+Sync.mm",
                "Realm/RLMRealmConfiguration+Sync.mm",
                "Realm/RLMSyncConfiguration.mm",
                "Realm/RLMSyncManager.mm",
                "Realm/RLMSyncSession.mm",
                "Realm/RLMSyncUtil.mm",
                "Realm/RLMUpdateResult.mm",
                "Realm/RLMUser.mm",
                "Realm/RLMUserAPIKey.mm"
            ],
            publicHeadersPath: "include",
            cxxSettings: cxxSettings
        ),
        .target(
            name: "RealmSwift",
            dependencies: ["Realm"],
            path: "RealmSwift",
            exclude: [
                "Tests",
<<<<<<< HEAD
                "Nonsync.swift",
=======
                "Nonsync.swift"
>>>>>>> 181a1c3c
            ]
        ),
        .target(
            name: "RealmTestSupport",
            dependencies: ["Realm"],
            path: "Realm/TestUtils",
            cxxSettings: cxxSettings + [
                // Command-line `swift build` resolves header search paths
                // relative to the package root, while Xcode resolves them
                // relative to the target root, so we need both.
                .headerSearchPath("Realm"),
                .headerSearchPath(".."),
            ]
        ),
        .testTarget(
            name: "RealmTests",
            dependencies: ["Realm", "RealmTestSupport"],
            path: "Realm/Tests",
            exclude: [
                "Swift",
                "TestHost",
                "PrimitiveArrayPropertyTests.tpl.m",
                "PrimitiveSetPropertyTests.tpl.m",
            ],
            cxxSettings: cxxSettings + [
                .headerSearchPath("Realm"),
                .headerSearchPath("..")
            ]
        ),
        .testTarget(
            name: "RealmObjcSwiftTests",
            dependencies: ["Realm", "RealmTestSupport"],
            path: "Realm/Tests/Swift"
        ),
        .testTarget(
            name: "RealmSwiftTests",
            dependencies: ["RealmSwift", "RealmTestSupport"],
            path: "RealmSwift/Tests",
            exclude: ["TestUtils.mm"]
        )
    ],
    cxxLanguageStandard: .cxx1z
)<|MERGE_RESOLUTION|>--- conflicted
+++ resolved
@@ -45,12 +45,8 @@
             targets: ["Realm", "RealmSwift"]),
     ],
     dependencies: [
-<<<<<<< HEAD
         //.package(url: "https://github.com/realm/realm-core", .branch("lm/os-set"))
         .package(path: "../realm-core")
-=======
-        .package(url: "https://github.com/realm/realm-core", .exact(Version(coreVersionStr)!))
->>>>>>> 181a1c3c
     ],
     targets: [
       .target(
@@ -92,10 +88,7 @@
                 "Realm/RLMUtil.mm",
 
                 // Sync source files
-<<<<<<< HEAD
-=======
                 "Realm/NSError+RLMSync.m",
->>>>>>> 181a1c3c
                 "Realm/RLMApp.mm",
                 "Realm/RLMAPIKeyAuth.mm",
                 "Realm/RLMBSON.mm",
@@ -127,11 +120,7 @@
             path: "RealmSwift",
             exclude: [
                 "Tests",
-<<<<<<< HEAD
-                "Nonsync.swift",
-=======
                 "Nonsync.swift"
->>>>>>> 181a1c3c
             ]
         ),
         .target(
