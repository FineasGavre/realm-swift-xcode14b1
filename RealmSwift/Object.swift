////////////////////////////////////////////////////////////////////////////
//
// Copyright 2014 Realm Inc.
//
// Licensed under the Apache License, Version 2.0 (the "License");
// you may not use this file except in compliance with the License.
// You may obtain a copy of the License at
//
// http://www.apache.org/licenses/LICENSE-2.0
//
// Unless required by applicable law or agreed to in writing, software
// distributed under the License is distributed on an "AS IS" BASIS,
// WITHOUT WARRANTIES OR CONDITIONS OF ANY KIND, either express or implied.
// See the License for the specific language governing permissions and
// limitations under the License.
//
////////////////////////////////////////////////////////////////////////////

import Foundation
import Realm
import Realm.Private

/**
 `Object` is a class used to define Realm model objects.

 In Realm you define your model classes by subclassing `Object` and adding properties to be managed.
 You then instantiate and use your custom subclasses instead of using the `Object` class directly.

 ```swift
 class Dog: Object {
     @objc dynamic var name: String = ""
     @objc dynamic var adopted: Bool = false
     let siblings = List<Dog>()
 }
 ```

 ### Supported property types

 - `String`, `NSString`
 - `Int`
 - `Int8`, `Int16`, `Int32`, `Int64`
 - `Float`
 - `Double`
 - `Bool`
 - `Date`, `NSDate`
 - `Data`, `NSData`
 - `Decimal128`
 - `ObjectId`
 - `@objc enum` which has been delcared as conforming to `RealmEnum`.
 - `RealmOptional<Value>` for optional numeric properties
 - `Object` subclasses, to model many-to-one relationships
 - `EmbeddedObject` subclasses, to model owning one-to-one relationships
 - `List<Element>`, to model many-to-many relationships

 `String`, `NSString`, `Date`, `NSDate`, `Data`, `NSData`, `Decimal128`, and `ObjectId`  properties
 can be declared as optional. `Object` and `EmbeddedObject` subclasses *must* be declared as optional.
 `Int`, `Int8`, `Int16`, `Int32`, `Int64`, `Float`, `Double`, `Bool`,  enum, and `List` properties cannot.
 To store an optional number, use `RealmOptional<Int>`, `RealmOptional<Float>`, `RealmOptional<Double>`, or
 `RealmOptional<Bool>` instead, which wraps an optional numeric value. Lists cannot be optional at all.

 All property types except for `List` and `RealmOptional` *must* be declared as `@objc dynamic var`. `List` and
 `RealmOptional` properties must be declared as non-dynamic `let` properties. Swift `lazy` properties are not allowed.

 Note that none of the restrictions listed above apply to properties that are configured to be ignored by Realm.

 ### Querying

 You can retrieve all objects of a given type from a Realm by calling the `objects(_:)` instance method.

 ### Relationships

 See our [Cocoa guide](http://realm.io/docs/cocoa) for more details.
 */
@objc(RealmSwiftObject)
open class Object: RLMObjectBase, RealmCollectionValue {
    /// :nodoc:
    public static func _rlmArray() -> RLMArray<AnyObject> {
        return RLMArray(objectClassName: className())
    }

    // MARK: Initializers

    /**
     Creates an unmanaged instance of a Realm object.

     Call `add(_:)` on a `Realm` instance to add an unmanaged object into that Realm.

     - see: `Realm().add(_:)`
     */
    public override required init() {
        super.init()
    }

    /**
     Creates an unmanaged instance of a Realm object.

     The `value` argument is used to populate the object. It can be a key-value coding compliant object, an array or
     dictionary returned from the methods in `NSJSONSerialization`, or an `Array` containing one element for each
     managed property. An exception will be thrown if any required properties are not present and those properties were
     not defined with default values.

     When passing in an `Array` as the `value` argument, all properties must be present, valid and in the same order as
     the properties defined in the model.

     Call `add(_:)` on a `Realm` instance to add an unmanaged object into that Realm.

     - parameter value:  The value used to populate the object.
     */
    public convenience init(value: Any) {
        self.init()
        RLMInitializeWithValue(self, value, .partialPrivateShared())
    }


    // MARK: Properties

    /// The Realm which manages the object, or `nil` if the object is unmanaged.
    public var realm: Realm? {
        if let rlmReam = RLMObjectBaseRealm(self) {
            return Realm(rlmReam)
        }
        return nil
    }

    /// The object schema which lists the managed properties for the object.
    public var objectSchema: ObjectSchema {
        return ObjectSchema(RLMObjectBaseObjectSchema(self)!)
    }

    /// Indicates if the object can no longer be accessed because it is now invalid.
    ///
    /// An object can no longer be accessed if the object has been deleted from the Realm that manages it, or if
    /// `invalidate()` is called on that Realm.
    public override final var isInvalidated: Bool { return super.isInvalidated }

    /// A human-readable description of the object.
    open override var description: String { return super.description }

    /**
     WARNING: This is an internal helper method not intended for public use.
     It is not considered part of the public API.
     :nodoc:
     */
    public override final class func _getProperties() -> [RLMProperty] {
        return ObjectUtil.getSwiftProperties(self)
    }

    // MARK: Object Customization

    /**
     Override this method to specify the name of a property to be used as the primary key.

     Only properties of types `String` and `Int` can be designated as the primary key. Primary key properties enforce
     uniqueness for each value whenever the property is set, which incurs minor overhead. Indexes are created
     automatically for primary key properties.

     - returns: The name of the property designated as the primary key, or `nil` if the model has no primary key.
     */
    @objc open class func primaryKey() -> String? { return nil }

    /**
     Override this method to specify the names of properties to ignore. These properties will not be managed by
     the Realm that manages the object.

     - returns: An array of property names to ignore.
     */
    @objc open class func ignoredProperties() -> [String] { return [] }

    /**
     Returns an array of property names for properties which should be indexed.

     Only string, integer, boolean, `Date`, and `NSDate` properties are supported.

     - returns: An array of property names.
     */
    @objc open class func indexedProperties() -> [String] { return [] }

    // MARK: Key-Value Coding & Subscripting

    /// Returns or sets the value of the property with the given name.
    @objc open subscript(key: String) -> Any? {
        get {
            if realm == nil {
                return value(forKey: key)
            }
            return dynamicGet(key: key)
        }
        set(value) {
            if realm == nil {
                setValue(value, forKey: key)
            } else {
                RLMDynamicValidatedSet(self, key, value)
            }
        }
    }

    private func dynamicGet(key: String) -> Any? {
        let objectSchema = RLMObjectBaseObjectSchema(self)!
        guard let prop = objectSchema[key] else {
            throwRealmException("Invalid property name '\(key) for class \(objectSchema.className)")
        }
        if let accessor = prop.swiftAccessor {
            return accessor.get(Unmanaged.passUnretained(self).toOpaque() + ivar_getOffset(prop.swiftIvar!))
        }
        if let ivar = prop.swiftIvar, prop.array {
            return object_getIvar(self, ivar)
        }
        return RLMDynamicGet(self, prop)
    }

    // MARK: Notifications

    /**
     Registers a block to be called each time the object changes.

     The block will be asynchronously called after each write transaction which
     deletes the object or modifies any of the managed properties of the object,
     including self-assignments that set a property to its existing value.

     For write transactions performed on different threads or in different
     processes, the block will be called when the managing Realm is
     (auto)refreshed to a version including the changes, while for local write
     transactions it will be called at some point in the future after the write
     transaction is committed.

     If no queue is given, notifications are delivered via the standard run
     loop, and so can't be delivered while the run loop is blocked by other
     activity. If a queue is given, notifications are delivered to that queue
     instead. When notifications can't be delivered instantly, multiple
     notifications may be coalesced into a single notification.

     Unlike with `List` and `Results`, there is no "initial" callback made after
     you add a new notification block.

     Only objects which are managed by a Realm can be observed in this way. You
     must retain the returned token for as long as you want updates to be sent
     to the block. To stop receiving updates, call `invalidate()` on the token.

     It is safe to capture a strong reference to the observed object within the
     callback block. There is no retain cycle due to that the callback is
     retained by the returned token and not by the object itself.

     - warning: This method cannot be called during a write transaction, or when
                the containing Realm is read-only.

     - parameter queue: The serial dispatch queue to receive notification on. If
                        `nil`, notifications are delivered to the current thread.
     - parameter block: The block to call with information about changes to the object.
     - returns: A token which must be held for as long as you want updates to be delivered.
     */
<<<<<<< HEAD
    public func observe(_ block: @escaping (ObjectChange) -> Void) -> NotificationToken {
        return RLMObjectBaseAddNotificationBlock(self, { names, oldValues, newValues, error in
=======
    public func observe<T: Object>(on queue: DispatchQueue? = nil,
                                   _ block: @escaping (ObjectChange<T>) -> Void) -> NotificationToken {
        precondition(self as? T != nil)
        return RLMObjectBaseAddNotificationBlock(self, queue) { object, names, oldValues, newValues, error in
>>>>>>> e62fe72f
            if let error = error {
                block(.error(error as NSError))
                return
            }
            guard let names = names, let newValues = newValues else {
                block(.deleted)
                return
            }

            block(.change(object as! T, (0..<newValues.count).map { i in
                PropertyChange(name: names[i], oldValue: oldValues?[i], newValue: newValues[i])
            }))
        }
    }

    // MARK: Dynamic list

    /**
     Returns a list of `DynamicObject`s for a given property name.

     - warning:  This method is useful only in specialized circumstances, for example, when building
     components that integrate with Realm. If you are simply building an app on Realm, it is
     recommended to use instance variables or cast the values returned from key-value coding.

     - parameter propertyName: The name of the property.

     - returns: A list of `DynamicObject`s.

     :nodoc:
     */
    public func dynamicList(_ propertyName: String) -> List<DynamicObject> {
        return noWarnUnsafeBitCast(dynamicGet(key: propertyName) as! RLMListBase,
                                   to: List<DynamicObject>.self)
    }

    // MARK: Comparison
    /**
     Returns whether two Realm objects are the same.

     Objects are considered the same if and only if they are both managed by the same
     Realm and point to the same underlying object in the database.

     - note: Equality comparison is implemented by `isEqual(_:)`. If the object type
             is defined with a primary key, `isEqual(_:)` behaves identically to this
             method. If the object type is not defined with a primary key,
             `isEqual(_:)` uses the `NSObject` behavior of comparing object identity.
             This method can be used to compare two objects for database equality
             whether or not their object type defines a primary key.

     - parameter object: The object to compare the receiver to.
     */
    public func isSameObject(as object: Object?) -> Bool {
        return RLMObjectBaseAreEqual(self, object)
    }


}

extension Object: ThreadConfined {
    /**
     Indicates if this object is frozen.

     - see: `Object.freeze()`
     */
    public var isFrozen: Bool { return realm?.isFrozen ?? false }

    /**
     Returns a frozen (immutable) snapshot of this object.

     The frozen copy is an immutable object which contains the same data as this
     object currently contains, but will not update when writes are made to the
     containing Realm. Unlike live objects, frozen objects can be accessed from any
     thread.

     - warning: Holding onto a frozen object for an extended period while performing write
     transaction on the Realm may result in the Realm file growing to large sizes. See
     `Realm.Configuration.maximumNumberOfActiveVersions` for more information.
     - warning: This method can only be called on a managed object.
     */
    public func freeze() -> Self {
        return realm!.freeze(self)
    }
}


/**
 Information about a specific property which changed in an `Object` change notification.
 */
public struct PropertyChange {
    /**
     The name of the property which changed.
    */
    public let name: String

    /**
     Value of the property before the change occurred. This is not supplied if
     the change happened on the same thread as the notification and for `List`
     properties.

     For object properties this will give the object which was previously
     linked to, but that object will have its new values and not the values it
     had before the changes. This means that `previousValue` may be a deleted
     object, and you will need to check `isInvalidated` before accessing any
     of its properties.
    */
    public let oldValue: Any?

    /**
     The value of the property after the change occurred. This is not supplied
     for `List` properties and will always be nil.
    */
    public let newValue: Any?
}

/**
 Information about the changes made to an object which is passed to `Object`'s
 notification blocks.
 */
public enum ObjectChange<T: Object> {
    /**
     If an error occurs, notification blocks are called one time with a `.error`
     result and an `NSError` containing details about the error. Currently the
     only errors which can occur are when opening the Realm on a background
     worker thread to calculate the change set. The callback will never be
     called again after `.error` is delivered.
     */
    case error(_ error: NSError)
    /**
     One or more of the properties of the object have been changed.
     */
    case change(_: T, _: [PropertyChange])
    /// The object has been deleted from the Realm.
    case deleted
}

/// Object interface which allows untyped getters and setters for Objects.
/// :nodoc:
public final class DynamicObject: Object {
    public override subscript(key: String) -> Any? {
        get {
            let value = RLMDynamicGetByName(self, key)
            if let array = value as? RLMArray<AnyObject> {
                return List<DynamicObject>(objc: array)
            }
            return value
        }
        set(value) {
            RLMDynamicValidatedSet(self, key, value)
        }
    }

    /// :nodoc:
    public override func dynamicList(_ propertyName: String) -> List<DynamicObject> {
        return self[propertyName] as! List<DynamicObject>
    }

    /// :nodoc:
    public override func value(forUndefinedKey key: String) -> Any? {
        return self[key]
    }

    /// :nodoc:
    public override func setValue(_ value: Any?, forUndefinedKey key: String) {
        self[key] = value
    }

    /// :nodoc:
    public override class func shouldIncludeInDefaultSchema() -> Bool {
        return false
    }
}

/**
 An enum type which can be stored on a Realm Object.

 Only `@objc` enums backed by an Int can be stored on a Realm object, and the
 enum type must explicitly conform to this protocol. For example:

 ```
 @objc enum class MyEnum: Int, RealmEnum {
    case first = 1
    case second = 2
    case third = 7
 }

 class MyModel: Object {
    @objc dynamic enumProperty = MyEnum.first
    let optionalEnumProperty = RealmOptional<MyEnum>()
 }
 ```
 */
public protocol RealmEnum: RealmOptionalType, _ManagedPropertyType {
    /// :nodoc:
    // swiftlint:disable:next identifier_name
    static func _rlmToRawValue(_ value: Any) -> Any
    /// :nodoc:
    // swiftlint:disable:next identifier_name
    static func _rlmFromRawValue(_ value: Any) -> Any
}

// MARK: - Implementation

/// :nodoc:
public extension RealmEnum where Self: RawRepresentable, Self.RawValue: _ManagedPropertyType {
    // swiftlint:disable:next identifier_name
    static func _rlmToRawValue(_ value: Any) -> Any {
        return (value as! Self).rawValue
    }
    // swiftlint:disable:next identifier_name
    static func _rlmFromRawValue(_ value: Any) -> Any {
        return Self.init(rawValue: value as! RawValue)!
    }
    // swiftlint:disable:next identifier_name
    static func _rlmProperty(_ prop: RLMProperty) {
        RawValue._rlmProperty(prop)
    }
}

// A type which can be a managed property on a Realm object
/// :nodoc:
public protocol _ManagedPropertyType {
    // swiftlint:disable:next identifier_name
    func _rlmProperty(_ prop: RLMProperty)
    // swiftlint:disable:next identifier_name
    static func _rlmProperty(_ prop: RLMProperty)
    // swiftlint:disable:next identifier_name
    static func _rlmRequireObjc() -> Bool
}
/// :nodoc:
extension _ManagedPropertyType {
    // swiftlint:disable:next identifier_name
    public func _rlmProperty(_ prop: RLMProperty) { }
    // swiftlint:disable:next identifier_name
    public static func _rlmRequireObjc() -> Bool { return true }
}

/// :nodoc:
extension Int: _ManagedPropertyType {
    // swiftlint:disable:next identifier_name
    public static func _rlmProperty(_ prop: RLMProperty) {
        prop.type = .int
    }
}
/// :nodoc:
extension Int8: _ManagedPropertyType {
    // swiftlint:disable:next identifier_name
    public static func _rlmProperty(_ prop: RLMProperty) {
        prop.type = .int
    }
}
/// :nodoc:
extension Int16: _ManagedPropertyType {
    // swiftlint:disable:next identifier_name
    public static func _rlmProperty(_ prop: RLMProperty) {
        prop.type = .int
    }
}
/// :nodoc:
extension Int32: _ManagedPropertyType {
    // swiftlint:disable:next identifier_name
    public static func _rlmProperty(_ prop: RLMProperty) {
        prop.type = .int
    }
}
/// :nodoc:
extension Int64: _ManagedPropertyType {
    // swiftlint:disable:next identifier_name
    public static func _rlmProperty(_ prop: RLMProperty) {
        prop.type = .int
    }
}
/// :nodoc:
extension Float: _ManagedPropertyType {
    // swiftlint:disable:next identifier_name
    public static func _rlmProperty(_ prop: RLMProperty) {
        prop.type = .float
    }
}
/// :nodoc:
extension Double: _ManagedPropertyType {
    // swiftlint:disable:next identifier_name
    public static func _rlmProperty(_ prop: RLMProperty) {
        prop.type = .double
    }
}
/// :nodoc:
extension Bool: _ManagedPropertyType {
    // swiftlint:disable:next identifier_name
    public static func _rlmProperty(_ prop: RLMProperty) {
        prop.type = .bool
    }
}
/// :nodoc:
extension String: _ManagedPropertyType {
    // swiftlint:disable:next identifier_name
    public static func _rlmProperty(_ prop: RLMProperty) {
        prop.type = .string
    }
}
/// :nodoc:
extension NSString: _ManagedPropertyType {
    // swiftlint:disable:next identifier_name
    public static func _rlmProperty(_ prop: RLMProperty) {
        prop.type = .string
    }
}
/// :nodoc:
extension Data: _ManagedPropertyType {
    // swiftlint:disable:next identifier_name
    public static func _rlmProperty(_ prop: RLMProperty) {
        prop.type = .data
    }
}
/// :nodoc:
extension NSData: _ManagedPropertyType {
    // swiftlint:disable:next identifier_name
    public static func _rlmProperty(_ prop: RLMProperty) {
        prop.type = .data
    }
}
/// :nodoc:
extension Date: _ManagedPropertyType {
    // swiftlint:disable:next identifier_name
    public static func _rlmProperty(_ prop: RLMProperty) {
        prop.type = .date
    }
}
/// :nodoc:
extension NSDate: _ManagedPropertyType {
    // swiftlint:disable:next identifier_name
    public static func _rlmProperty(_ prop: RLMProperty) {
        prop.type = .date
    }
}
/// :nodoc:
extension Decimal128: _ManagedPropertyType {
    // swiftlint:disable:next identifier_name
    public static func _rlmProperty(_ prop: RLMProperty) {
        prop.type = .decimal128
    }
}
/// :nodoc:
extension ObjectId: _ManagedPropertyType {
    // swiftlint:disable:next identifier_name
    public static func _rlmProperty(_ prop: RLMProperty) {
        prop.type = .objectId
    }
}

/// :nodoc:
extension Object: _ManagedPropertyType {
    // swiftlint:disable:next identifier_name
    public static func _rlmProperty(_ prop: RLMProperty) {
        if !prop.optional && !prop.array {
            throwRealmException("Object property '\(prop.name)' must be marked as optional.")
        }
        if prop.optional && prop.array {
            throwRealmException("List<\(className())> property '\(prop.name)' must not be marked as optional.")
        }
        prop.type = .object
        prop.objectClassName = className()
    }
}

/// :nodoc:
extension EmbeddedObject: _ManagedPropertyType {
    // swiftlint:disable:next identifier_name
    public static func _rlmProperty(_ prop: RLMProperty) {
        Object._rlmProperty(prop)
        prop.objectClassName = className()
    }
}

/// :nodoc:
extension List: _ManagedPropertyType where Element: _ManagedPropertyType {
    // swiftlint:disable:next identifier_name
    public static func _rlmProperty(_ prop: RLMProperty) {
        prop.array = true
        Element._rlmProperty(prop)
    }
    // swiftlint:disable:next identifier_name
    public static func _rlmRequireObjc() -> Bool { return false }
}

/// :nodoc:
class LinkingObjectsAccessor<Element: ObjectBase>: RLMManagedPropertyAccessor where Element: RealmCollectionValue {
    @objc override class func initializeObject(_ ptr: UnsafeMutableRawPointer,
                                               parent: RLMObjectBase, property: RLMProperty) {
        ptr.assumingMemoryBound(to: LinkingObjects<Element>.self).pointee.handle = RLMLinkingObjectsHandle(object: parent, property: property)
    }
    @objc override class func get(_ ptr: UnsafeMutableRawPointer) -> Any {
        return ptr.assumingMemoryBound(to: LinkingObjects<Element>.self).pointee
    }
}

/// :nodoc:
extension LinkingObjects: _ManagedPropertyType {
    // swiftlint:disable:next identifier_name
    public static func _rlmProperty(_ prop: RLMProperty) {
        prop.array = true
        prop.type = .linkingObjects
        prop.objectClassName = Element.className()
        prop.swiftAccessor = LinkingObjectsAccessor<Element>.self
    }
    // swiftlint:disable:next identifier_name
    public func _rlmProperty(_ prop: RLMProperty) {
        prop.linkOriginPropertyName = self.propertyName
    }
    // swiftlint:disable:next identifier_name
    public static func _rlmRequireObjc() -> Bool { return false }
}

/// :nodoc:
extension Optional: _ManagedPropertyType where Wrapped: _ManagedPropertyType {
    // swiftlint:disable:next identifier_name
    public static func _rlmProperty(_ prop: RLMProperty) {
        prop.optional = true
        Wrapped._rlmProperty(prop)
    }
}

/// :nodoc:
extension RealmOptional: _ManagedPropertyType where Value: _ManagedPropertyType {
    // swiftlint:disable:next identifier_name
    public static func _rlmProperty(_ prop: RLMProperty) {
        prop.optional = true
        Value._rlmProperty(prop)
    }
    // swiftlint:disable:next identifier_name
    public static func _rlmRequireObjc() -> Bool { return false }
}

/// :nodoc:
internal class ObjectUtil {
    private static let runOnce: Void = {
        RLMSwiftAsFastEnumeration = { (obj: Any) -> Any? in
            // Intermediate cast to AnyObject due to https://bugs.swift.org/browse/SR-8651
            if let collection = obj as AnyObject as? _RealmCollectionEnumerator {
                return collection._asNSFastEnumerator()
            }
            return nil
        }
    }()

    private class func swiftVersion() -> NSString {
#if SWIFT_PACKAGE
        return "5.1"
#else
        return swiftLanguageVersion as NSString
#endif
    }

    // If the property is a storage property for a lazy Swift property, return
    // the base property name (e.g. `foo.storage` becomes `foo`). Otherwise, nil.
    private static func baseName(forLazySwiftProperty name: String) -> String? {
        // A Swift lazy var shows up as two separate children on the reflection tree:
        // one named 'x', and another that is optional and is named 'x.storage'. Note
        // that '.' is illegal in either a Swift or Objective-C property name.
        if let storageRange = name.range(of: ".storage", options: [.anchored, .backwards]) {
            return String(name[..<storageRange.lowerBound])
        }
        // Xcode 11 changed the name of the storage property to "$__lazy_storage_$_propName"
        if let storageRange = name.range(of: "$__lazy_storage_$_", options: [.anchored]) {
            return String(name[storageRange.upperBound...])
        }
        return nil
    }

    // Reflect an object, returning only children representing managed Realm properties.
    private static func getNonIgnoredMirrorChildren(for object: Any) -> [Mirror.Child] {
        let ignoredPropNames: Set<String>
        if let realmObject = object as? Object {
            ignoredPropNames = Set(type(of: realmObject).ignoredProperties())
        } else {
            ignoredPropNames = Set()
        }
        return Mirror(reflecting: object).children.filter { (prop: Mirror.Child) -> Bool in
            guard let label = prop.label else {
                return false
            }
            if ignoredPropNames.contains(label) {
                return false
            }
            if let lazyBaseName = baseName(forLazySwiftProperty: label) {
                if ignoredPropNames.contains(lazyBaseName) {
                    return false
                }
                // Managed lazy property; not currently supported.
                // FIXME: revisit this once Swift gets property behaviors/property macros.
                throwRealmException("Lazy managed property '\(lazyBaseName)' is not allowed on a Realm Swift object"
                    + " class. Either add the property to the ignored properties list or make it non-lazy.")
            }
            return true
        }
    }

    internal class func getSwiftProperties(_ cls: RLMObjectBase.Type) -> [RLMProperty] {
        _ = ObjectUtil.runOnce

        let object = cls.init()

        var indexedProperties: Set<String>!
        let columnNames = cls._realmColumnNames()
        if let realmObject = object as? Object {
            indexedProperties = Set(type(of: realmObject).indexedProperties())
        } else {
            indexedProperties = Set()
        }

        return getNonIgnoredMirrorChildren(for: object).compactMap { prop in
            guard let label = prop.label else { return nil }
            var rawValue = prop.value
            if let value = rawValue as? RealmEnum {
                rawValue = type(of: value)._rlmToRawValue(value)
            }

            guard let value = rawValue as? _ManagedPropertyType else {
                if class_getProperty(cls, label) != nil {
                    throwRealmException("Property \(cls).\(label) is declared as \(type(of: prop.value)), which is not a supported managed Object property type. If it is not supposed to be a managed property, either add it to `ignoredProperties()` or do not declare it as `@objc dynamic`. See https://realm.io/docs/swift/latest/api/Classes/Object.html for more information.")
                }
                if prop.value as? RealmOptionalProtocol != nil {
                    throwRealmException("Property \(cls).\(label) has unsupported RealmOptional type \(type(of: prop.value)). Extending RealmOptionalType with custom types is not currently supported. ")
                }
                return nil
            }

            RLMValidateSwiftPropertyName(label)
            let valueType = type(of: value)

            let property = RLMProperty()
            property.name = label
            property.indexed = indexedProperties.contains(label)
            property.columnName = columnNames?[label]
            valueType._rlmProperty(property)
            value._rlmProperty(property)

            if let objcProp = class_getProperty(cls, label) {
                var count: UInt32 = 0
                let attrs = property_copyAttributeList(objcProp, &count)!
                defer {
                    free(attrs)
                }
                var computed = true
                for i in 0..<Int(count) {
                    let attr = attrs[i]
                    switch attr.name[0] {
                    case Int8(UInt8(ascii: "R")): // Read only
                        return nil
                    case Int8(UInt8(ascii: "V")): // Ivar name
                        computed = false
                    case Int8(UInt8(ascii: "G")): // Getter name
                        property.getterName = String(cString: attr.value)
                    case Int8(UInt8(ascii: "S")): // Setter name
                        property.setterName = String(cString: attr.value)
                    default:
                        break
                    }
                }

                // If there's no ivar name and no ivar with the same name as
                // the property then this is a computed property and we should
                // implicitly ignore it
                if computed && class_getInstanceVariable(cls, label) == nil {
                    return nil
                }
            } else if valueType._rlmRequireObjc() {
                // Implicitly ignore non-@objc dynamic properties
                return nil
            } else {
                property.swiftIvar = class_getInstanceVariable(cls, label)
            }

            property.updateAccessors()
            return property
        }
    }
}

// MARK: AssistedObjectiveCBridgeable

// FIXME: Remove when `as! Self` can be written
private func forceCastToInferred<T, V>(_ x: T) -> V {
    return x as! V
}

extension Object: AssistedObjectiveCBridgeable {
    internal static func bridging(from objectiveCValue: Any, with metadata: Any?) -> Self {
        return forceCastToInferred(objectiveCValue)
    }

    internal var bridged: (objectiveCValue: Any, metadata: Any?) {
        return (objectiveCValue: unsafeCastToRLMObject(), metadata: nil)
    }
}<|MERGE_RESOLUTION|>--- conflicted
+++ resolved
@@ -248,15 +248,10 @@
      - parameter block: The block to call with information about changes to the object.
      - returns: A token which must be held for as long as you want updates to be delivered.
      */
-<<<<<<< HEAD
-    public func observe(_ block: @escaping (ObjectChange) -> Void) -> NotificationToken {
-        return RLMObjectBaseAddNotificationBlock(self, { names, oldValues, newValues, error in
-=======
     public func observe<T: Object>(on queue: DispatchQueue? = nil,
                                    _ block: @escaping (ObjectChange<T>) -> Void) -> NotificationToken {
         precondition(self as? T != nil)
         return RLMObjectBaseAddNotificationBlock(self, queue) { object, names, oldValues, newValues, error in
->>>>>>> e62fe72f
             if let error = error {
                 block(.error(error as NSError))
                 return
