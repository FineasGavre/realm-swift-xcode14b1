////////////////////////////////////////////////////////////////////////////
//
// Copyright 2014 Realm Inc.
//
// Licensed under the Apache License, Version 2.0 (the "License");
// you may not use this file except in compliance with the License.
// You may obtain a copy of the License at
//
// http://www.apache.org/licenses/LICENSE-2.0
//
// Unless required by applicable law or agreed to in writing, software
// distributed under the License is distributed on an "AS IS" BASIS,
// WITHOUT WARRANTIES OR CONDITIONS OF ANY KIND, either express or implied.
// See the License for the specific language governing permissions and
// limitations under the License.
//
////////////////////////////////////////////////////////////////////////////

import Foundation
import Realm
import Realm.Private

/**
 A `Realm` instance (also referred to as "a Realm") represents a Realm database.

 Realms can either be stored on disk (see `init(path:)`) or in memory (see `Configuration`).

 `Realm` instances are cached internally, and constructing equivalent `Realm` objects (for example, by using the same
 path or identifier) produces limited overhead.

 If you specifically want to ensure a `Realm` instance is destroyed (for example, if you wish to open a Realm, check
 some property, and then possibly delete the Realm file and re-open it), place the code which uses the Realm within an
 `autoreleasepool {}` and ensure you have no other strong references to it.

 - warning: `Realm` instances are not thread safe and cannot be shared across threads or dispatch queues. You must
 construct a new instance for each thread in which a Realm will be accessed. For dispatch queues, this means
 that you must construct a new instance in each block which is dispatched, as a queue is not guaranteed to
 run all of its blocks on the same thread.
 */
public final class Realm {

    // MARK: Properties

    /// The `Schema` used by the Realm.
    public var schema: Schema { return Schema(rlmRealm.schema) }

    /// The `Configuration` value that was used to create the `Realm` instance.
    public var configuration: Configuration { return Configuration.fromRLMRealmConfiguration(rlmRealm.configuration) }

    /// Indicates if the Realm contains any objects.
    public var isEmpty: Bool { return rlmRealm.isEmpty }

    // MARK: Initializers

    /**
     Obtains an instance of the default Realm.

     The default Realm is persisted as *default.realm* under the *Documents* directory of your Application on iOS, and
     in your application's *Application Support* directory on OS X.

     The default Realm is created using the default `Configuration`, which can be changed by setting the
     `Realm.Configuration.defaultConfiguration` property to a new value.

     - throws: An `NSError` if the Realm could not be initialized.
     */
    public convenience init() throws {
        let rlmRealm = try RLMRealm(configuration: RLMRealmConfiguration.default())
        self.init(rlmRealm)
    }

    /**
     Obtains a `Realm` instance with the given configuration.

     - parameter configuration: A configuration value to use when creating the Realm.

     - throws: An `NSError` if the Realm could not be initialized.
     */
    public convenience init(configuration: Configuration) throws {
        let rlmRealm = try RLMRealm(configuration: configuration.rlmConfiguration)
        self.init(rlmRealm)
    }

    /**
     Obtains a `Realm` instance persisted at a specified file URL.

     - parameter fileURL: The local URL of the file the Realm should be saved at.

     - throws: An `NSError` if the Realm could not be initialized.
     */
    public convenience init(fileURL: URL) throws {
        var configuration = Configuration.defaultConfiguration
        configuration.fileURL = fileURL
        try self.init(configuration: configuration)
    }

    // MARK: Async

    /**
     Asynchronously open a Realm and deliver it to a block on the given queue.

     Opening a Realm asynchronously will perform all work needed to get the Realm to
     a usable state (such as running potentially time-consuming migrations) on a
     background thread before dispatching to the given queue. In addition,
     synchronized Realms wait for all remote content available at the time the
     operation began to be downloaded and available locally.

     - parameter configuration: A configuration object to use when opening the Realm.
     - parameter callbackQueue: The dispatch queue on which the callback should be run.
     - parameter callback:      A callback block. If the Realm was successfully opened, an
                                it will be passed in as an argument.
                                Otherwise, a `Swift.Error` describing what went wrong will be
                                passed to the block instead.

     - note: The returned Realm is confined to the thread on which it was created.
             Because GCD does not guarantee that queues will always use the same
             thread, accessing the returned Realm outside the callback block (even if
             accessed from `callbackQueue`) is unsafe.
     */
    public static func asyncOpen(configuration: Realm.Configuration = .defaultConfiguration,
                                 callbackQueue: DispatchQueue = .main,
                                 callback: @escaping (Realm?, Swift.Error?) -> Void) {
        RLMRealm.asyncOpen(with: configuration.rlmConfiguration, callbackQueue: callbackQueue) { rlmRealm, error in
            callback(rlmRealm.flatMap(Realm.init), error)
        }
    }

    // MARK: Transactions

    /**
     Performs actions contained within the given block inside a write transaction.

     If the block throws an error, the transaction will be canceled and any
     changes made before the error will be rolled back.

     Only one write transaction can be open at a time for each Realm file. Write
     transactions cannot be nested, and trying to begin a write transaction on a
     Realm which is already in a write transaction will throw an exception.
     Calls to `write` from `Realm` instances for the same Realm file in other
     threads or other processes will block until the current write transaction
     completes or is cancelled.

     Before beginning the write transaction, `write` updates the `Realm`
     instance to the latest Realm version, as if `refresh()` had been called,
     and generates notifications if applicable. This has no effect if the Realm
     was already up to date.

     - parameter block: The block containing actions to perform.

     - throws: An `NSError` if the transaction could not be completed successfully.
               If `block` throws, the function throws the propagated `ErrorType` instead.
     */
    public func write(_ block: (() throws -> Void)) throws {
        beginWrite()
        do {
            try block()
        } catch let error {
            if isInWriteTransaction { cancelWrite() }
            throw error
        }
        if isInWriteTransaction { try commitWrite() }
    }

    /**
     Begins a write transaction on the Realm.

     Only one write transaction can be open at a time for each Realm file. Write
     transactions cannot be nested, and trying to begin a write transaction on a
     Realm which is already in a write transaction will throw an exception.
     Calls to `beginWrite` from `Realm` instances for the same Realm file in
     other threads or other processes will block until the current write
     transaction completes or is cancelled.

     Before beginning the write transaction, `beginWrite` updates the `Realm`
     instance to the latest Realm version, as if `refresh()` had been called,
     and generates notifications if applicable. This has no effect if the Realm
     was already up to date.

     It is rarely a good idea to have write transactions span multiple cycles of
     the run loop, but if you do wish to do so you will need to ensure that the
     Realm participating in the write transaction is kept alive until the write
     transaction is committed.
     */
    public func beginWrite() {
        rlmRealm.beginWriteTransaction()
    }

    /**
     Commits all write operations in the current write transaction, and ends
     the transaction.

     After saving the changes and completing the write transaction, all
     notification blocks registered on this specific `Realm` instance are called
     synchronously. Notification blocks for `Realm` instances on other threads
     and blocks registered for any Realm collection (including those on the
     current thread) are scheduled to be called synchronously.

     You can skip notifiying specific notification blocks about the changes made
     in this write transaction by passing in their associated notification
     tokens. This is primarily useful when the write transaction is saving
     changes already made in the UI and you do not want to have the notification
     block attempt to re-apply the same changes.

     The tokens passed to this function must be for notifications for this Realm
     which were added on the same thread as the write transaction is being
     performed on. Notifications for different threads cannot be skipped using
     this method.

     - warning: This method may only be called during a write transaction.

     - throws: An `NSError` if the transaction could not be written due to
               running out of disk space or other i/o errors.
     */
    public func commitWrite(withoutNotifying tokens: [NotificationToken] = []) throws {
        try rlmRealm.commitWriteTransactionWithoutNotifying(tokens)
    }

    /**
     Reverts all writes made in the current write transaction and ends the transaction.

     This rolls back all objects in the Realm to the state they were in at the
     beginning of the write transaction, and then ends the transaction.

     This restores the data for deleted objects, but does not revive invalidated
     object instances. Any `Object`s which were added to the Realm will be
     invalidated rather than becoming unmanaged.

     Given the following code:

     ```swift
     let oldObject = objects(ObjectType).first!
     let newObject = ObjectType()

     realm.beginWrite()
     realm.add(newObject)
     realm.delete(oldObject)
     realm.cancelWrite()
     ```

     Both `oldObject` and `newObject` will return `true` for `isInvalidated`,
     but re-running the query which provided `oldObject` will once again return
     the valid object.

     KVO observers on any objects which were modified during the transaction
     will be notified about the change back to their initial values, but no
     other notifcations are produced by a cancelled write transaction.

     - warning: This method may only be called during a write transaction.
     */
    public func cancelWrite() {
        rlmRealm.cancelWriteTransaction()
    }

    /**
     Indicates whether the Realm is currently in a write transaction.

     - warning:  Do not simply check this property and then start a write transaction whenever an object needs to be
                 created, updated, or removed. Doing so might cause a large number of write transactions to be created,
                 degrading performance. Instead, always prefer performing multiple updates during a single transaction.
     */
    public var isInWriteTransaction: Bool {
        return rlmRealm.inWriteTransaction
    }

    // MARK: Adding and Creating objects

    /**
     Adds or updates an existing object into the Realm.

     Only pass `true` to `update` if the object has a primary key. If no object exists in the Realm with the same
     primary key value, the object is inserted. Otherwise, the existing object is updated with any changed values.

     When added, all child relationships referenced by this object will also be added to the Realm if they are not
     already in it. If the object or any related objects are already being managed by a different Realm an error will be
     thrown. Instead, use one of the `create` functions to insert a copy of a managed object into a different Realm.

     The object to be added must be valid and cannot have been previously deleted from a Realm (i.e. `isInvalidated`
     must be `false`).

     - parameter object: The object to be added to this Realm.
     - parameter update: If `true`, the Realm will try to find an existing copy of the object (with the same primary
                         key), and update it. Otherwise, the object will be added.
     */
    public func add(_ object: Object, update: Bool = false) {
        if update && object.objectSchema.primaryKeyProperty == nil {
            throwRealmException("'\(object.objectSchema.className)' does not have a primary key and can not be updated")
        }
        RLMAddObjectToRealm(object, rlmRealm, update)
    }

    /**
     Adds or updates all the objects in a collection into the Realm.

     - see: `add(_:update:)`

     - warning: This method may only be called during a write transaction.

     - parameter objects: A sequence which contains objects to be added to the Realm.
     - parameter update: If `true`, objects that are already in the Realm will be updated instead of added anew.
     */
    public func add<S: Sequence>(_ objects: S, update: Bool = false) where S.Iterator.Element: Object {
        for obj in objects {
            add(obj, update: update)
        }
    }

    /**
     Creates or updates a Realm object with a given value, adding it to the Realm and returning it.

     You may only pass `true` to `update` if the object has a primary key. If no object exists
     in the Realm with the same primary key value, the object is inserted. Otherwise, the
     existing object is updated with any changed values.

     The `value` argument can be a Realm object, a key-value coding compliant object, an array
     or dictionary returned from the methods in `NSJSONSerialization`, or an `Array` containing
     one element for each managed property. Do not pass in a `LinkingObjects` instance, either
     by itself or as a member of a collection.

     If the object is being created, all required properties that were not defined with default
     values must be given initial values through the `value` argument. Otherwise, an Objective-C
     exception will be thrown.

     If the object is being updated, all properties defined in its schema will be set by copying
     from `value` using key-value coding. If the `value` argument does not respond to `value(forKey:)`
     for a given property name (or getter name, if defined), that value will remain untouched.
     Nullable properties on the object can be set to nil by using `NSNull` as the updated value,
     or (if you are passing in an instance of an `Object` subclass) setting the corresponding
     property on `value` to nil.

     If the `value` argument is an array, all properties must be present, valid and in the same
     order as the properties defined in the model.

     - warning: This method may only be called during a write transaction.

     - parameter type:   The type of the object to create.
     - parameter value:  The value used to populate the object.
     - parameter update: If `true`, the Realm will try to find an existing copy of the object (with the same primary
                         key), and update it. Otherwise, the object will be added.

     - returns: The newly created object.
     */
    @discardableResult
    public func create<T: Object>(_ type: T.Type, value: Any = [:], update: Bool = false) -> T {
        let typeName = (type as Object.Type).className()
        if update && schema[typeName]?.primaryKeyProperty == nil {
            throwRealmException("'\(typeName)' does not have a primary key and can not be updated")
        }
        return unsafeDowncast(RLMCreateObjectInRealmWithValue(rlmRealm, typeName, value, update), to: T.self)
    }

    /**
     This method is useful only in specialized circumstances, for example, when building
     components that integrate with Realm. If you are simply building an app on Realm, it is
     recommended to use the typed method `create(_:value:update:)`.

     Creates or updates an object with the given class name and adds it to the `Realm`, populating
     the object with the given value.

     You may only pass `true` to `update` if the object has a primary key. If no object exists
     in the Realm with the same primary key value, the object is inserted. Otherwise, the
     existing object is updated with any changed values.

     The `value` argument can be a Realm object, a key-value coding compliant object, an array
     or dictionary returned from the methods in `NSJSONSerialization`, or an `Array` containing
     one element for each managed property. Do not pass in a `LinkingObjects` instance, either
     by itself or as a member of a collection.

     If the object is being created, all required properties that were not defined with default
     values must be given initial values through the `value` argument. Otherwise, an Objective-C
     exception will be thrown.

     If the object is being updated, all properties defined in its schema will be set by copying
     from `value` using key-value coding. If the `value` argument does not respond to `value(forKey:)`
     for a given property name (or getter name, if defined), that value will remain untouched.
     Nullable properties on the object can be set to nil by using `NSNull` as the updated value.

     If the `value` argument is an array, all properties must be present, valid and in the same
     order as the properties defined in the model.

     - warning: This method can only be called during a write transaction.

     - parameter className:  The class name of the object to create.
     - parameter value:      The value used to populate the object.
     - parameter update:     If true will try to update existing objects with the same primary key.

     - returns: The created object.

     :nodoc:
     */
    @discardableResult
    public func dynamicCreate(_ typeName: String, value: Any = [:], update: Bool = false) -> DynamicObject {
        if update && schema[typeName]?.primaryKeyProperty == nil {
            throwRealmException("'\(typeName)' does not have a primary key and can not be updated")
        }
        return noWarnUnsafeBitCast(RLMCreateObjectInRealmWithValue(rlmRealm, typeName, value, update),
                                   to: DynamicObject.self)
    }

    // MARK: Deleting objects

    /**
     Deletes an object from the Realm. Once the object is deleted it is considered invalidated.

     - warning: This method may only be called during a write transaction.

     - parameter object: The object to be deleted.
     */
    public func delete(_ object: Object) {
        RLMDeleteObjectFromRealm(object, rlmRealm)
    }

    /**
     Deletes zero or more objects from the Realm.

     Do not pass in a slice to a `Results` or any other auto-updating Realm collection
     type (for example, the type returned by the Swift `suffix(_:)` standard library
     method). Instead, make a copy of the objects to delete using `Array()`, and pass
     that instead. Directly passing in a view into an auto-updating collection may
     result in 'index out of bounds' exceptions being thrown.

     - warning: This method may only be called during a write transaction.

     - parameter objects:   The objects to be deleted. This can be a `List<Object>`,
                            `Results<Object>`, or any other Swift `Sequence` whose
                            elements are `Object`s (subject to the caveats above).
     */
    public func delete<S: Sequence>(_ objects: S) where S.Iterator.Element: Object {
        for obj in objects {
            delete(obj)
        }
    }

    /**
     Deletes zero or more objects from the Realm.

     - warning: This method may only be called during a write transaction.

     - parameter objects: A list of objects to delete.

     :nodoc:
     */
<<<<<<< HEAD
    public func delete<T: Object>(_ objects: List<T>) {
=======
    public func delete<Element: Object>(_ objects: List<Element>) {
>>>>>>> 2a0f5106
        rlmRealm.deleteObjects(objects._rlmArray)
    }

    /**
     Deletes zero or more objects from the Realm.

     - warning: This method may only be called during a write transaction.

     - parameter objects: A `Results` containing the objects to be deleted.

     :nodoc:
     */
<<<<<<< HEAD
    public func delete<T: Object>(_ objects: Results<T>) {
=======
    public func delete<Element: Object>(_ objects: Results<Element>) {
>>>>>>> 2a0f5106
        rlmRealm.deleteObjects(objects.rlmResults)
    }

    /**
     Deletes all objects from the Realm.

     - warning: This method may only be called during a write transaction.
     */
    public func deleteAll() {
        RLMDeleteAllObjectsFromRealm(rlmRealm)
    }

    // MARK: Object Retrieval

    /**
     Returns all objects of the given type stored in the Realm.

     - parameter type: The type of the objects to be returned.

     - returns: A `Results` containing the objects.
     */
<<<<<<< HEAD
    public func objects<T: Object>(_ type: T.Type) -> Results<T> {
        return Results<T>(RLMGetObjects(rlmRealm, type.className(), nil))
=======
    public func objects<Element: Object>(_ type: Element.Type) -> Results<Element> {
        return Results(RLMGetObjects(rlmRealm, type.className(), nil))
>>>>>>> 2a0f5106
    }

    /**
     This method is useful only in specialized circumstances, for example, when building
     components that integrate with Realm. If you are simply building an app on Realm, it is
     recommended to use the typed method `objects(type:)`.

     Returns all objects for a given class name in the Realm.

     - parameter typeName: The class name of the objects to be returned.
     - returns: All objects for the given class name as dynamic objects

     :nodoc:
     */
    public func dynamicObjects(_ typeName: String) -> Results<DynamicObject> {
        return Results<DynamicObject>(RLMGetObjects(rlmRealm, typeName, nil))
    }

    /**
     Retrieves the single instance of a given object type with the given primary key from the Realm.

     This method requires that `primaryKey()` be overridden on the given object class.

     - see: `Object.primaryKey()`

     - parameter type: The type of the object to be returned.
     - parameter key:  The primary key of the desired object.

     - returns: An object of type `type`, or `nil` if no instance with the given primary key exists.
     */
    public func object<Element: Object, KeyType>(ofType type: Element.Type, forPrimaryKey key: KeyType) -> Element? {
        return unsafeBitCast(RLMGetObject(rlmRealm, (type as Object.Type).className(),
                                          dynamicBridgeCast(fromSwift: key)) as! RLMObjectBase?,
                             to: Optional<Element>.self)
    }

    /**
     This method is useful only in specialized circumstances, for example, when building
     components that integrate with Realm. If you are simply building an app on Realm, it is
     recommended to use the typed method `objectForPrimaryKey(_:key:)`.

     Get a dynamic object with the given class name and primary key.

     Returns `nil` if no object exists with the given class name and primary key.

     This method requires that `primaryKey()` be overridden on the given subclass.

     - see: Object.primaryKey()

     - warning: This method is useful only in specialized circumstances.

     - parameter className:  The class name of the object to be returned.
     - parameter key:        The primary key of the desired object.

     - returns: An object of type `DynamicObject` or `nil` if an object with the given primary key does not exist.

     :nodoc:
     */
    public func dynamicObject(ofType typeName: String, forPrimaryKey key: Any) -> DynamicObject? {
        return unsafeBitCast(RLMGetObject(rlmRealm, typeName, key) as! RLMObjectBase?, to: Optional<DynamicObject>.self)
    }

    // MARK: Notifications

    /**
     Adds a notification handler for changes made to this Realm, and returns a notification token.

     Notification handlers are called after each write transaction is committed, independent of the thread or process.

     Handler blocks are called on the same thread that they were added on, and may only be added on threads which are
     currently within a run loop. Unless you are specifically creating and running a run loop on a background thread,
     this will normally only be the main thread.

     Notifications can't be delivered as long as the run loop is blocked by other activity. When notifications can't be
     delivered instantly, multiple notifications may be coalesced.

     You must retain the returned token for as long as you want updates to be sent to the block. To stop receiving
     updates, call `invalidate()` on the token.

     - parameter block: A block which is called to process Realm notifications. It receives the following parameters:
                        `notification`: the incoming notification; `realm`: the Realm for which the notification
                        occurred.

     - returns: A token which must be held for as long as you wish to continue receiving change notifications.
     */
    public func observe(_ block: @escaping NotificationBlock) -> NotificationToken {
        return rlmRealm.addNotificationBlock { rlmNotification, _ in
            switch rlmNotification {
            case RLMNotification.DidChange:
                block(.didChange, self)
            case RLMNotification.RefreshRequired:
                block(.refreshRequired, self)
            default:
                fatalError("Unhandled notification type: \(rlmNotification)")
            }
        }
    }

    // MARK: Autorefresh and Refresh

    /**
     Set this property to `true` to automatically update this Realm when changes happen in other threads.

     If set to `true` (the default), changes made on other threads will be reflected in this Realm on the next cycle of
     the run loop after the changes are committed.  If set to `false`, you must manually call `refresh()` on the Realm
     to update it to get the latest data.

     Note that by default, background threads do not have an active run loop and you will need to manually call
     `refresh()` in order to update to the latest version, even if `autorefresh` is set to `true`.

     Even with this property enabled, you can still call `refresh()` at any time to update the Realm before the
     automatic refresh would occur.

     Notifications are sent when a write transaction is committed whether or not automatic refreshing is enabled.

     Disabling `autorefresh` on a `Realm` without any strong references to it will not have any effect, and
     `autorefresh` will revert back to `true` the next time the Realm is created. This is normally irrelevant as it
     means that there is nothing to refresh (as managed `Object`s, `List`s, and `Results` have strong references to the
     `Realm` that manages them), but it means that setting `autorefresh = false` in
     `application(_:didFinishLaunchingWithOptions:)` and only later storing Realm objects will not work.

     Defaults to `true`.
     */
    public var autorefresh: Bool {
        get {
            return rlmRealm.autorefresh
        }
        set {
            rlmRealm.autorefresh = newValue
        }
    }

    /**
     Updates the Realm and outstanding objects managed by the Realm to point to the most recent data.

     - returns: Whether there were any updates for the Realm. Note that `true` may be returned even if no data actually
     changed.
     */
    @discardableResult
    public func refresh() -> Bool {
        return rlmRealm.refresh()
    }

    // MARK: Invalidation

    /**
     Invalidates all `Object`s, `Results`, `LinkingObjects`, and `List`s managed by the Realm.

     A Realm holds a read lock on the version of the data accessed by it, so
     that changes made to the Realm on different threads do not modify or delete the
     data seen by this Realm. Calling this method releases the read lock,
     allowing the space used on disk to be reused by later write transactions rather
     than growing the file. This method should be called before performing long
     blocking operations on a background thread on which you previously read data
     from the Realm which you no longer need.

     All `Object`, `Results` and `List` instances obtained from this `Realm` instance on the current thread are
     invalidated. `Object`s and `Array`s cannot be used. `Results` will become empty. The Realm itself remains valid,
     and a new read transaction is implicitly begun the next time data is read from the Realm.

     Calling this method multiple times in a row without reading any data from the
     Realm, or before ever reading any data from the Realm, is a no-op. This method
     may not be called on a read-only Realm.
     */
    public func invalidate() {
        rlmRealm.invalidate()
    }

    // MARK: Writing a Copy

    /**
     Writes a compacted and optionally encrypted copy of the Realm to the given local URL.

     The destination file cannot already exist.

     Note that if this method is called from within a write transaction, the *current* data is written, not the data
     from the point when the previous write transaction was committed.

     - parameter fileURL:       Local URL to save the Realm to.
     - parameter encryptionKey: Optional 64-byte encryption key to encrypt the new file with.

     - throws: An `NSError` if the copy could not be written.
     */
    public func writeCopy(toFile fileURL: URL, encryptionKey: Data? = nil) throws {
        try rlmRealm.writeCopy(to: fileURL, encryptionKey: encryptionKey)
    }

    // MARK: Internal

    internal var rlmRealm: RLMRealm

    internal init(_ rlmRealm: RLMRealm) {
        self.rlmRealm = rlmRealm
    }
}

// MARK: Equatable

extension Realm: Equatable {
    /// Returns whether two `Realm` instances are equal.
    public static func == (lhs: Realm, rhs: Realm) -> Bool {
        return lhs.rlmRealm == rhs.rlmRealm
    }
}

// MARK: Notifications

extension Realm {
    /// A notification indicating that changes were made to a Realm.
    public enum Notification: String {
        /**
         This notification is posted when the data in a Realm has changed.

         `didChange` is posted after a Realm has been refreshed to reflect a write transaction, This can happen when an
         autorefresh occurs, `refresh()` is called, after an implicit refresh from `write(_:)`/`beginWrite()`, or after
         a local write transaction is committed.
         */
        case didChange = "RLMRealmDidChangeNotification"

        /**
         This notification is posted when a write transaction has been committed to a Realm on a different thread for
         the same file.

         It is not posted if `autorefresh` is enabled, or if the Realm is refreshed before the notification has a chance
         to run.

         Realms with autorefresh disabled should normally install a handler for this notification which calls
         `refresh()` after doing some work. Refreshing the Realm is optional, but not refreshing the Realm may lead to
         large Realm files. This is because an extra copy of the data must be kept for the stale Realm.
         */
        case refreshRequired = "RLMRealmRefreshRequiredNotification"
    }
}

/// The type of a block to run for notification purposes when the data in a Realm is modified.
public typealias NotificationBlock = (_ notification: Realm.Notification, _ realm: Realm) -> Void<|MERGE_RESOLUTION|>--- conflicted
+++ resolved
@@ -438,11 +438,7 @@
 
      :nodoc:
      */
-<<<<<<< HEAD
-    public func delete<T: Object>(_ objects: List<T>) {
-=======
     public func delete<Element: Object>(_ objects: List<Element>) {
->>>>>>> 2a0f5106
         rlmRealm.deleteObjects(objects._rlmArray)
     }
 
@@ -455,11 +451,7 @@
 
      :nodoc:
      */
-<<<<<<< HEAD
-    public func delete<T: Object>(_ objects: Results<T>) {
-=======
     public func delete<Element: Object>(_ objects: Results<Element>) {
->>>>>>> 2a0f5106
         rlmRealm.deleteObjects(objects.rlmResults)
     }
 
@@ -481,13 +473,8 @@
 
      - returns: A `Results` containing the objects.
      */
-<<<<<<< HEAD
-    public func objects<T: Object>(_ type: T.Type) -> Results<T> {
-        return Results<T>(RLMGetObjects(rlmRealm, type.className(), nil))
-=======
     public func objects<Element: Object>(_ type: Element.Type) -> Results<Element> {
         return Results(RLMGetObjects(rlmRealm, type.className(), nil))
->>>>>>> 2a0f5106
     }
 
     /**
