////////////////////////////////////////////////////////////////////////////
//
// Copyright 2015 Realm Inc.
//
// Licensed under the Apache License, Version 2.0 (the "License");
// you may not use this file except in compliance with the License.
// You may obtain a copy of the License at
//
// http://www.apache.org/licenses/LICENSE-2.0
//
// Unless required by applicable law or agreed to in writing, software
// distributed under the License is distributed on an "AS IS" BASIS,
// WITHOUT WARRANTIES OR CONDITIONS OF ANY KIND, either express or implied.
// See the License for the specific language governing permissions and
// limitations under the License.
//
////////////////////////////////////////////////////////////////////////////

import XCTest
import RealmSwift

class ObjectSchemaTests: TestCase {
    var objectSchema: ObjectSchema!

    var swiftObjectSchema: ObjectSchema {
        return try! Realm().schema["SwiftObject"]!
    }

    func testProperties() {
        let objectSchema = swiftObjectSchema
        let propertyNames = objectSchema.properties.map { $0.name }
        XCTAssertEqual(propertyNames,
                       ["boolCol", "intCol", "intEnumCol", "floatCol", "doubleCol",
                        "stringCol", "binaryCol", "dateCol", "decimalCol",
                        "objectIdCol", "objectCol", "uuidCol", "arrayCol"]
        )
    }

    // Cannot name testClassName() because it interferes with the method on XCTest
    func testClassNameProperty() {
        let objectSchema = swiftObjectSchema
        XCTAssertEqual(objectSchema.className, "SwiftObject")
    }

    func testObjectClass() {
        let objectSchema = swiftObjectSchema
        XCTAssertTrue(objectSchema.objectClass === SwiftObject.self)
    }

    func testPrimaryKeyProperty() {
        let objectSchema = swiftObjectSchema
        XCTAssertNil(objectSchema.primaryKeyProperty)
        XCTAssertEqual(try! Realm().schema["SwiftPrimaryStringObject"]!.primaryKeyProperty!.name, "stringCol")
    }

    func testDescription() {
        let objectSchema = swiftObjectSchema
<<<<<<< HEAD
        let expected =
            "SwiftObject {\n" +
            "    boolCol {\n" +
            "        type = bool;\n" +
            "        indexed = NO;\n" +
            "        isPrimary = NO;\n" +
            "        array = NO;\n" +
            "        set = NO;\n" +
            "        optional = NO;\n" +
            "    }\n" +
            "    intCol {\n" +
            "        type = int;\n" +
            "        indexed = NO;\n" +
            "        isPrimary = NO;\n" +
            "        array = NO;\n" +
            "        set = NO;\n" +
            "        optional = NO;\n" +
            "    }\n" +
            "    intEnumCol {\n" +
            "        type = int;\n" +
            "        indexed = NO;\n" +
            "        isPrimary = NO;\n" +
            "        array = NO;\n" +
            "        set = NO;\n" +
            "        optional = NO;\n" +
            "    }\n" +
            "    floatCol {\n" +
            "        type = float;\n" +
            "        indexed = NO;\n" +
            "        isPrimary = NO;\n" +
            "        array = NO;\n" +
            "        set = NO;\n" +
            "        optional = NO;\n" +
            "    }\n" +
            "    doubleCol {\n" +
            "        type = double;\n" +
            "        indexed = NO;\n" +
            "        isPrimary = NO;\n" +
            "        array = NO;\n" +
            "        set = NO;\n" +
            "        optional = NO;\n" +
            "    }\n" +
            "    stringCol {\n" +
            "        type = string;\n" +
            "        indexed = NO;\n" +
            "        isPrimary = NO;\n" +
            "        array = NO;\n" +
            "        set = NO;\n" +
            "        optional = NO;\n" +
            "    }\n" +
            "    binaryCol {\n" +
            "        type = data;\n" +
            "        indexed = NO;\n" +
            "        isPrimary = NO;\n" +
            "        array = NO;\n" +
            "        set = NO;\n" +
            "        optional = NO;\n" +
            "    }\n" +
            "    dateCol {\n" +
            "        type = date;\n" +
            "        indexed = NO;\n" +
            "        isPrimary = NO;\n" +
            "        array = NO;\n" +
            "        set = NO;\n" +
            "        optional = NO;\n" +
            "    }\n" +
            "    decimalCol {\n" +
            "        type = decimal128;\n" +
            "        indexed = NO;\n" +
            "        isPrimary = NO;\n" +
            "        array = NO;\n" +
            "        set = NO;\n" +
            "        optional = NO;\n" +
            "    }\n" +
            "    objectIdCol {\n" +
            "        type = object id;\n" +
            "        indexed = NO;\n" +
            "        isPrimary = NO;\n" +
            "        array = NO;\n" +
            "        set = NO;\n" +
            "        optional = NO;\n" +
            "    }\n" +
            "    objectCol {\n" +
            "        type = object;\n" +
            "        objectClassName = SwiftBoolObject;\n" +
            "        linkOriginPropertyName = (null);\n" +
            "        indexed = NO;\n" +
            "        isPrimary = NO;\n" +
            "        array = NO;\n" +
            "        set = NO;\n" +
            "        optional = YES;\n" +
            "    }\n" +
            "    arrayCol {\n" +
            "        type = object;\n" +
            "        objectClassName = SwiftBoolObject;\n" +
            "        linkOriginPropertyName = (null);\n" +
            "        indexed = NO;\n" +
            "        isPrimary = NO;\n" +
            "        array = YES;\n" +
            "        set = NO;\n" +
            "        optional = NO;\n" +
            "    }\n" +
//            "    setCol {\n" +
//            "        type = object;\n" +
//            "        objectClassName = SwiftBoolObject;\n" +
//            "        linkOriginPropertyName = (null);\n" +
//            "        indexed = NO;\n" +
//            "        isPrimary = NO;\n" +
//            "        array = NO;\n" +
//            "        set = YES;\n" +
//            "        optional = NO;\n" +
//            "    }\n" +
            "}"

=======
        let expected = """
        SwiftObject {
            boolCol {
                type = bool;
                indexed = NO;
                isPrimary = NO;
                array = NO;
                optional = NO;
            }
            intCol {
                type = int;
                indexed = NO;
                isPrimary = NO;
                array = NO;
                optional = NO;
            }
            intEnumCol {
                type = int;
                indexed = NO;
                isPrimary = NO;
                array = NO;
                optional = NO;
            }
            floatCol {
                type = float;
                indexed = NO;
                isPrimary = NO;
                array = NO;
                optional = NO;
            }
            doubleCol {
                type = double;
                indexed = NO;
                isPrimary = NO;
                array = NO;
                optional = NO;
            }
            stringCol {
                type = string;
                indexed = NO;
                isPrimary = NO;
                array = NO;
                optional = NO;
            }
            binaryCol {
                type = data;
                indexed = NO;
                isPrimary = NO;
                array = NO;
                optional = NO;
            }
            dateCol {
                type = date;
                indexed = NO;
                isPrimary = NO;
                array = NO;
                optional = NO;
            }
            decimalCol {
                type = decimal128;
                indexed = NO;
                isPrimary = NO;
                array = NO;
                optional = NO;
            }
            objectIdCol {
                type = object id;
                indexed = NO;
                isPrimary = NO;
                array = NO;
                optional = NO;
            }
            objectCol {
                type = object;
                objectClassName = SwiftBoolObject;
                linkOriginPropertyName = (null);
                indexed = NO;
                isPrimary = NO;
                array = NO;
                optional = YES;
            }
            uuidCol {
                type = uuid;
                indexed = NO;
                isPrimary = NO;
                array = NO;
                optional = NO;
            }
            arrayCol {
                type = object;
                objectClassName = SwiftBoolObject;
                linkOriginPropertyName = (null);
                indexed = NO;
                isPrimary = NO;
                array = YES;
                optional = NO;
            }
        }
        """
>>>>>>> 0f12f499
        XCTAssertEqual(objectSchema.description, expected.replacingOccurrences(of: "    ", with: "\t"))
    }

    func testSubscript() {
        let objectSchema = swiftObjectSchema
        XCTAssertNil(objectSchema["noSuchProperty"])
        XCTAssertEqual(objectSchema["boolCol"]!.name, "boolCol")
    }

    func testEquals() {
        let objectSchema = swiftObjectSchema
        XCTAssert(try! objectSchema == Realm().schema["SwiftObject"]!)
        XCTAssert(try! objectSchema != Realm().schema["SwiftStringObject"]!)
    }
}<|MERGE_RESOLUTION|>--- conflicted
+++ resolved
@@ -55,7 +55,6 @@
 
     func testDescription() {
         let objectSchema = swiftObjectSchema
-<<<<<<< HEAD
         let expected =
             "SwiftObject {\n" +
             "    boolCol {\n" +
@@ -148,6 +147,14 @@
             "        set = NO;\n" +
             "        optional = YES;\n" +
             "    }\n" +
+            "    uuidCol {\n" +
+            "    type = uuid;\n" +
+            "    indexed = NO;\n" +
+            "    isPrimary = NO;\n" +
+            "    array = NO;\n" +
+            "    set = NO;\n" +
+            "    optional = NO;\n" +
+            "    }\n" +
             "    arrayCol {\n" +
             "        type = object;\n" +
             "        objectClassName = SwiftBoolObject;\n" +
@@ -158,119 +165,18 @@
             "        set = NO;\n" +
             "        optional = NO;\n" +
             "    }\n" +
-//            "    setCol {\n" +
-//            "        type = object;\n" +
-//            "        objectClassName = SwiftBoolObject;\n" +
-//            "        linkOriginPropertyName = (null);\n" +
-//            "        indexed = NO;\n" +
-//            "        isPrimary = NO;\n" +
-//            "        array = NO;\n" +
-//            "        set = YES;\n" +
-//            "        optional = NO;\n" +
-//            "    }\n" +
+            "    setCol {\n" +
+            "        type = object;\n" +
+            "        objectClassName = SwiftBoolObject;\n" +
+            "        linkOriginPropertyName = (null);\n" +
+            "        indexed = NO;\n" +
+            "        isPrimary = NO;\n" +
+            "        array = NO;\n" +
+            "        set = YES;\n" +
+            "        optional = NO;\n" +
+            "    }\n" +
             "}"
 
-=======
-        let expected = """
-        SwiftObject {
-            boolCol {
-                type = bool;
-                indexed = NO;
-                isPrimary = NO;
-                array = NO;
-                optional = NO;
-            }
-            intCol {
-                type = int;
-                indexed = NO;
-                isPrimary = NO;
-                array = NO;
-                optional = NO;
-            }
-            intEnumCol {
-                type = int;
-                indexed = NO;
-                isPrimary = NO;
-                array = NO;
-                optional = NO;
-            }
-            floatCol {
-                type = float;
-                indexed = NO;
-                isPrimary = NO;
-                array = NO;
-                optional = NO;
-            }
-            doubleCol {
-                type = double;
-                indexed = NO;
-                isPrimary = NO;
-                array = NO;
-                optional = NO;
-            }
-            stringCol {
-                type = string;
-                indexed = NO;
-                isPrimary = NO;
-                array = NO;
-                optional = NO;
-            }
-            binaryCol {
-                type = data;
-                indexed = NO;
-                isPrimary = NO;
-                array = NO;
-                optional = NO;
-            }
-            dateCol {
-                type = date;
-                indexed = NO;
-                isPrimary = NO;
-                array = NO;
-                optional = NO;
-            }
-            decimalCol {
-                type = decimal128;
-                indexed = NO;
-                isPrimary = NO;
-                array = NO;
-                optional = NO;
-            }
-            objectIdCol {
-                type = object id;
-                indexed = NO;
-                isPrimary = NO;
-                array = NO;
-                optional = NO;
-            }
-            objectCol {
-                type = object;
-                objectClassName = SwiftBoolObject;
-                linkOriginPropertyName = (null);
-                indexed = NO;
-                isPrimary = NO;
-                array = NO;
-                optional = YES;
-            }
-            uuidCol {
-                type = uuid;
-                indexed = NO;
-                isPrimary = NO;
-                array = NO;
-                optional = NO;
-            }
-            arrayCol {
-                type = object;
-                objectClassName = SwiftBoolObject;
-                linkOriginPropertyName = (null);
-                indexed = NO;
-                isPrimary = NO;
-                array = YES;
-                optional = NO;
-            }
-        }
-        """
->>>>>>> 0f12f499
         XCTAssertEqual(objectSchema.description, expected.replacingOccurrences(of: "    ", with: "\t"))
     }
 
