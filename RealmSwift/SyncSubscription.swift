--- conflicted
+++ resolved
@@ -864,7 +864,7 @@
         }
     }
 }
-#endif // canImport(_Concurrency)
+#endif // swift(>=5.6)
 
 extension User {
     /**
@@ -877,7 +877,6 @@
     public func realm(configuration: Realm.Configuration = Realm.Configuration()) throws -> Realm {
         return try Realm(configuration: flexibleSyncConfiguration(configuration))
     }
-<<<<<<< HEAD
 
     /**
      Create a flexible sync configuration instance, which can be used to open a realm  which
@@ -896,8 +895,4 @@
         config.syncConfiguration = self.__flexibleSyncConfiguration().syncConfiguration
         return ObjectiveCSupport.convert(object: config)
     }
-}
-=======
-}
-#endif // swift(>=5.6)
->>>>>>> d3fad65d
+}