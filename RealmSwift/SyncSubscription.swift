////////////////////////////////////////////////////////////////////////////
 //
 // Copyright 2021 Realm Inc.
 //
 // Licensed under the Apache License, Version 2.0 (the "License");
 // you may not use this file except in compliance with the License.
 // You may obtain a copy of the License at
 //
 // http://www.apache.org/licenses/LICENSE-2.0
 //
 // Unless required by applicable law or agreed to in writing, software
 // distributed under the License is distributed on an "AS IS" BASIS,
 // WITHOUT WARRANTIES OR CONDITIONS OF ANY KIND, either express or implied.
 // See the License for the specific language governing permissions and
 // limitations under the License.
 //
 ////////////////////////////////////////////////////////////////////////////

import Foundation
import Realm
import Realm.Private

/// An enum representing different states for the Subscription Set.
@frozen public enum SyncSubscriptionState: Equatable {
    /// The subscription is complete and the server has sent all the data that matched the subscription
    /// queries at the time the subscription set was updated. The server is now in a steady-state
    /// synchronization mode where it will stream update as they come.
    case complete
    /// The subscription encountered an error and synchronization is paused for this Realm. You can
    /// still use the current subscription set to write a subscription.
    case error(Error)
    /// The subscription is persisted locally but not yet processed by the server, which means
    /// the server hasn't yet returned all the data that matched the updated subscription queries.
    case pending
    /// The subscription set has been superseded by an updated one, this typically means that
    /// someone is trying to write a subscription on a different instance of the subscription set.
    /// You should not use a superseded subscription set and instead obtain a new instance of
    /// the subscription set to write a subscription.
    case superseded

    public static func == (lhs: SyncSubscriptionState, rhs: SyncSubscriptionState) -> Bool {
        switch (lhs, rhs) {
        case (.complete, .complete), (.pending, .pending), (.superseded, .superseded):
            return true
        case (.error(let error), .error(let error2)):
            return error == error2
        default:
            return false
        }
    }
}

/**
 `SyncSubscription` is  used to define a Flexible Sync subscription obtained from querying a
 subscription set, which can be used to read or remove/update a committed subscription.
 */
@frozen public struct SyncSubscription {

    // MARK: Initializers
    fileprivate let _rlmSyncSubscription: RLMSyncSubscription

    fileprivate init(_ rlmSyncSubscription: RLMSyncSubscription) {
        self._rlmSyncSubscription = rlmSyncSubscription
    }

    /// Name of the subscription, if not specified it will return the value in Query as a String.
    public var name: String? {
        _rlmSyncSubscription.name
    }

    /// When the subscription was created. Recorded automatically.
    public var createdAt: Date {
        _rlmSyncSubscription.createdAt
    }

    /// When the subscription was last updated. Recorded automatically.
    public var updatedAt: Date {
        _rlmSyncSubscription.updatedAt
    }

    /**
     Updates a Flexible Sync's subscription with an allowed query which will be used to bootstrap data
     from the server when committed.

     - warning: This method may only be called during a write subscription block.

     - parameter type: The type of the object to be queried.
     - parameter query: A query which will be used to modify the query.
     */
    public func update<T: Object>(toType type: T.Type, where query: @escaping (Query<T>) -> Query<Bool>) {
        guard _rlmSyncSubscription.objectClassName == "\(T.self)" else {
            throwRealmException("Updating a subscription query of a different Object Type is not allowed.")
        }
        _rlmSyncSubscription.update(with: query(Query()).predicate)
    }

    /**
     Updates a Flexible Sync's subscription with an allowed query which will be used to bootstrap data
     from the server when committed.

     - warning: This method may only be called during a write subscription block.
     
     - parameter predicateFormat: A predicate format string, optionally followed by a variable number of arguments,
                                  which will be used to modify the query.
     */
    public func update(to predicateFormat: String, _ args: Any...) {
        _rlmSyncSubscription.update(with: NSPredicate(format: predicateFormat, argumentArray: unwrapOptionals(in: args)))
    }

    /**
     Updates a Flexible Sync's subscription with an allowed query which will be used to bootstrap data
     from the server when committed.

     - warning: This method may only be called during a write subscription block.

     - parameter predicate: The predicate with which to filter the objects on the server, which
                            will be used to modify the query.
     */
    public func update(to predicate: NSPredicate) {
        _rlmSyncSubscription.update(with: predicate)
    }
}

/**
 `SubscriptionQuery` is  used to define an named/unnamed query subscription query, which
 can be added/remove or updated within a write subscription transaction.
 */
@frozen public struct QuerySubscription<T: Object> {
    // MARK: Internal
    fileprivate let name: String?
    fileprivate var className: String
    fileprivate var predicate: NSPredicate

    /// :nodoc:
    public typealias QueryFunction = (Query<T>) -> Query<Bool>

    /**
     Creates a `QuerySubscription` for the given type.

     - parameter name: Name of the subscription.
     - parameter query: The query for the subscription.
     */
    public init(name: String? = nil, query: @escaping QueryFunction) {
        self.name = name
        self.className = "\(T.self)"
        self.predicate = query(Query()).predicate
    }

    /**
     Creates a `QuerySubscription` for the given type.

     - parameter name: Name of the subscription.
     - parameter predicateFormat: A predicate format string, optionally followed by a variable number of arguments,
                                  which will be used to create the subscription.
     */
    public init(name: String? = nil, where predicateFormat: String, _ args: Any...) {
        self.name = name
        self.className = "\(T.self)"
        self.predicate = NSPredicate(format: predicateFormat, argumentArray: unwrapOptionals(in: args))
    }

    /**
     Creates a `QuerySubscription` for the given type.

     - parameter name: Name of the subscription.
     - parameter predicate: The predicate defining the query used to filter the objects on the server..
     */
    public init(name: String? = nil, where predicate: NSPredicate) {
        self.name = name
        self.className = "\(T.self)"
        self.predicate = predicate
    }
}

/**
 `SyncSubscriptionSet` is  a collection of `SyncSubscription`s. This is the entry point
 for adding and removing `SyncSubscription`s.
 */
@frozen public struct SyncSubscriptionSet {
    // MARK: Internal

    internal let rlmSyncSubscriptionSet: RLMSyncSubscriptionSet

    // MARK: Initializers

    internal init(_ rlmSyncSubscriptionSet: RLMSyncSubscriptionSet) {
        self.rlmSyncSubscriptionSet = rlmSyncSubscriptionSet
    }

    /// The number of subscriptions in the subscription set.
    public var count: Int { return Int(rlmSyncSubscriptionSet.count) }

    /**
     Synchronously performs any transactions (add/remove/update) to the subscription set within the block.
     This will not wait for the server to acknowledge and see all the data associated with this collection of subscriptions,
     and will return after committing the subscription transactions.

     - parameter block:      The block containing the subscriptions transactions to perform.
     - parameter onComplete: The block called upon synchronization of subscriptions to the server. Otherwise
                             an `Error`describing what went wrong will be returned by the block
     */
    public func write(_ block: (() -> Void), onComplete: ((Error?) -> Void)? = nil) {
        rlmSyncSubscriptionSet.write(block, onComplete: onComplete ?? { _ in })
    }

    /// Returns the current state for the subscription set.
    public var state: SyncSubscriptionState {
        switch rlmSyncSubscriptionSet.state {
        case .pending:
            return .pending
        case .complete:
            return .complete
        case .superseded:
            return .superseded
        case .error:
            return .error(rlmSyncSubscriptionSet.error!)
        @unknown default:
            fatalError()
        }
    }

    /**
     Returns a subscription by the specified name.

     - parameter named: The name of the subscription searching for.
     - returns: A subscription for the given name.
     */
    public func first(named: String) -> SyncSubscription? {
        return rlmSyncSubscriptionSet.subscription(withName: named).map(SyncSubscription.init)
    }

    /**
     Returns a subscription by the specified query.

     - parameter type: The type of the object to be queried.
     - parameter where: A query builder that produces a subscription which can be used to search
                        the subscription by query and/or name.
     - returns: A query builder that produces a subscription which can used to search for the subscription.
     */
    public func first<T: RealmCollectionValue>(ofType type: T.Type, `where` query: @escaping (Query<T>) -> Query<Bool>) -> SyncSubscription? {
        return rlmSyncSubscriptionSet.subscription(withClassName: "\(T.self)", predicate: query(Query()).predicate).map(SyncSubscription.init)
    }

    /**
     Returns a subscription by the specified query.

     - parameter type: The type of the object to be queried.
     - parameter where: A query builder that produces a subscription which can be used to search
                        the subscription by query and/or name.
     - returns: A query builder that produces a subscription which can used to search for the subscription.
     */
    public func first<T: RealmCollectionValue>(ofType type: T.Type, `where` predicateFormat: String, _ args: Any...) -> SyncSubscription? {
        return rlmSyncSubscriptionSet.subscription(withClassName: "\(T.self)", predicate: NSPredicate(format: predicateFormat, argumentArray: unwrapOptionals(in: args))).map(SyncSubscription.init)
    }

    /**
     Returns a subscription by the specified query.

     - parameter type: The type of the object to be queried.
     - parameter where: A query builder that produces a subscription which can be used to search
                        the subscription by query and/or name.
     - returns: A query builder that produces a subscription which can used to search for the subscription.
     */
    public func first<T: RealmCollectionValue>(ofType type: T.Type, `where` predicate: NSPredicate) -> SyncSubscription? {
        return rlmSyncSubscriptionSet.subscription(withClassName: "\(T.self)", predicate: predicate).map(SyncSubscription.init)
    }

    /**
     Appends one or several subscriptions to the subscription set.

     - warning: This method may only be called during a write subscription block.

     - parameter subscriptions: The subscriptions to be added to the subscription set.
     */
    public func `append`<T: Object>(_ subscriptions: QuerySubscription<T>...) {
        subscriptions.forEach { subscription in
            rlmSyncSubscriptionSet.addSubscription(withClassName: subscription.className,
                                                   subscriptionName: subscription.name,
                                                   predicate: subscription.predicate)
        }
    }

    /**
     Removes a subscription with the specified query.

     - warning: This method may only be called during a write subscription block.

     - parameter type: The type of the object to be removed.
     - parameter to: A query for the subscription to be removed from the subscription set.
     */
    public func remove<T: Object>(ofType type: T.Type, _ query: @escaping (Query<T>) -> Query<Bool>) {
        rlmSyncSubscriptionSet.removeSubscription(withClassName: "\(T.self)",
                                                  predicate: query(Query()).predicate)
    }

    /**
     Removes a subscription with the specified query.

     - warning: This method may only be called during a write subscription block.

     - parameter type: The type of the object to be removed.
     - parameter predicateFormat: A predicate format string, optionally followed by a variable number of arguments,
                                  which will be used to identify the subscription to be removed.
     */
    public func remove<T: Object>(ofType type: T.Type, where predicateFormat: String, _ args: Any...) {
        rlmSyncSubscriptionSet.removeSubscription(withClassName: "\(T.self)",
                                                  predicate: NSPredicate(format: predicateFormat, argumentArray: unwrapOptionals(in: args)))
    }

    /**
     Removes a subscription with the specified query.

     - warning: This method may only be called during a write subscription block.

     - parameter type: The type of the object to be removed.
     - parameter predicate: The predicate which will be used to identify the subscription to be removed.
     */
    public func remove<T: Object>(ofType type: T.Type, where predicate: NSPredicate) {
        rlmSyncSubscriptionSet.removeSubscription(withClassName: "\(T.self)",
                                                  predicate: predicate)
    }

    /**
     Removes one or several subscriptions from the subscription set.

     - warning: This method may only be called during a write subscription block.

     - parameter subscription: The subscription to be removed from the subscription set.
     */
    public func remove(_ subscriptions: SyncSubscription...) {
        subscriptions.forEach { subscription in
            rlmSyncSubscriptionSet.remove(subscription._rlmSyncSubscription)
        }
    }

    /**
     Removes a subscription with the specified name from the subscription set.

     - warning: This method may only be called during a write subscription block.

     - parameter named: The name of the subscription to be removed from the subscription set.
     */
    public func remove(named: String) {
        rlmSyncSubscriptionSet.removeSubscription(withName: named)
    }

    /**
     Removes all subscriptions from the subscription set.

     - warning: This method may only be called during a write subscription block.
     - warning: Removing all subscriptions will result in an error if no new subscription is added. Server should
                acknowledge at least one subscription.
     */
    public func removeAll() {
        rlmSyncSubscriptionSet.removeAllSubscriptions()
    }

    /**
     Removes zero or none subscriptions of the given type from the subscription set.

     - warning: This method may only be called during a write subscription block.

     - parameter type: The type of the objects to be removed.
     */
    public func removeAll<T: Object>(ofType type: T.Type) {
        rlmSyncSubscriptionSet.removeAllSubscriptions(withClassName: type.className())
    }

    // MARK: Subscription Retrieval

    /**
     Returns the subscription at the given `position`.

     - parameter position: The index for the resulting subscription.
     */
    public subscript(position: Int) -> SyncSubscription? {
        throwForNegativeIndex(position)
        return rlmSyncSubscriptionSet.object(at: UInt(position)).map { SyncSubscription($0) }
    }

    /// Returns the first object in the SyncSubscription list, or `nil` if the subscriptions are empty.
    public var first: SyncSubscription? {
        return rlmSyncSubscriptionSet.firstObject().map { SyncSubscription($0) }
    }

    /// Returns the last object in the SyncSubscription list, or `nil` if the subscriptions are empty.
    public var last: SyncSubscription? {
        return rlmSyncSubscriptionSet.lastObject().map { SyncSubscription($0) }
    }
}

extension SyncSubscriptionSet: Sequence {
    // MARK: Sequence Support

    /// Returns a `SyncSubscriptionSetIterator` that yields successive elements in the subscription collection.
    public func makeIterator() -> SyncSubscriptionSetIterator {
        return SyncSubscriptionSetIterator(rlmSyncSubscriptionSet)
    }
}

/**
 This struct enables sequence-style enumeration for `SyncSubscriptionSet`.
 */
@frozen public struct SyncSubscriptionSetIterator: IteratorProtocol {
    private let rlmSubscriptionSet: RLMSyncSubscriptionSet
    private var index: Int = -1

    init(_ rlmSubscriptionSet: RLMSyncSubscriptionSet) {
        self.rlmSubscriptionSet = rlmSubscriptionSet
    }

    private func nextIndex(for index: Int?) -> Int? {
        if let index = index, index < self.rlmSubscriptionSet.count - 1 {
            return index + 1
        }
        return nil
    }

    mutating public func next() -> RLMSyncSubscription? {
        if let index = self.nextIndex(for: self.index) {
            self.index = index
            return rlmSubscriptionSet.object(at: UInt(index))
        }
        return nil
    }
}

<<<<<<< HEAD
#if swift(>=5.5) && canImport(_Concurrency)
@available(iOS 13.0, macOS 10.15, tvOS 13.0, watchOS 6.0, *)
=======
#if swift(>=5.6) && canImport(_Concurrency)
@available(macOS 10.15, tvOS 13.0, iOS 13.0, watchOS 6.0, *)
>>>>>>> d3fad65d
extension SyncSubscriptionSet {
    /**
     Asynchronously creates and commit a write transaction and updates the subscription set,
     this will not wait for the server to acknowledge and see all the data associated with this
     collection of subscription.

     - parameter block: The block containing the subscriptions transactions to perform.

     - throws: An `NSError` if the transaction could not be completed successfully.
               If `block` throws, the function throws the propagated `ErrorType` instead.
     */
    @MainActor
    public func write(_ block: (() -> Void)) async throws {
        try await withCheckedThrowingContinuation { (continuation: CheckedContinuation<Void, Error>) in
            write(block) { error in
                if let error = error {
                    continuation.resume(throwing: error)
                } else {
                    continuation.resume()
                }
            }
        }
    }
}
#endif // swift(>=5.6)<|MERGE_RESOLUTION|>--- conflicted
+++ resolved
@@ -425,13 +425,8 @@
     }
 }
 
-<<<<<<< HEAD
-#if swift(>=5.5) && canImport(_Concurrency)
-@available(iOS 13.0, macOS 10.15, tvOS 13.0, watchOS 6.0, *)
-=======
 #if swift(>=5.6) && canImport(_Concurrency)
 @available(macOS 10.15, tvOS 13.0, iOS 13.0, watchOS 6.0, *)
->>>>>>> d3fad65d
 extension SyncSubscriptionSet {
     /**
      Asynchronously creates and commit a write transaction and updates the subscription set,
